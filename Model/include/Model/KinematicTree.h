--- conflicted
+++ resolved
@@ -1,1232 +1,941 @@
-/**
- * @file   KinematicTree.h
- * @author Jon Woolfrey
- * @date   September 2023
- * @brief  A class representing multiple rigid bodies connected in series by actuated joints.
- */
- 
-#ifndef KINEMATICTREE_H_
-#define KINEMATICTREE_H_
-
-#include <fstream>                                                                                  // For loading files
-#include <Model/Joint.h>                                                                            // Custom class for describing a moveable connection between links
-#include <Model/Link.h>                                                                             // Custom class combining a rigid body and joint
-#include <map>                                                                                      // map
-#include <Math/Math.h>                                                                              // Useful functions
-#include <tinyxml2.h>                                                                               // For parsing urdf files
-
-template <typename DataType>
-struct ReferenceFrame
-{
-     Link<DataType> *link = nullptr;                                                                // The link it is attached to
-     Pose<DataType> relativePose;                                                                   // Pose with respect to local link frame
-};
-
-template <class DataType>
-class KinematicTree
-{
-     public:
-          /**
-           * Constructor for a kinematic tree.
-           * @param pathToURDF The location of a URDF file that specifies are robot structure.
-           */
-          KinematicTree(const std::string &pathToURDF);                                             // Constructor from URDF
-          
-          /**
-           * Updates the forward kinematics and inverse dynamics. Used for fixed base structures.
-           * @param jointPosition A vector of the joint positions.
-           * @param jointVelocity A vector of the joint velocities.
-           * @return Returns false if there is a problem.
-           */
-          bool update_state(const Eigen::Vector<DataType, Eigen::Dynamic> &jointPosition,
-                            const Eigen::Vector<DataType, Eigen::Dynamic> &jointVelocity)
-          {
-               return update_state(jointPosition, jointVelocity, this->base.pose(), Eigen::Vector<DataType,6>::Zero());
-          }
-          
-          /**
-           * Updates the forward kinematics and inverse dynamics. Used for floating base structures.
-           * @param jointPosition A vector of all the joint positions.
-           * @param jointVelocity A vector of all the joint velocities.
-           * @param basePose The transform of the base relative to some global reference frame.
-           * @param baseTwist The velocity of the base relative to some global reference frame.
-           */
-          bool update_state(const Eigen::Vector<DataType, Eigen::Dynamic> &jointPosition,
-                            const Eigen::Vector<DataType, Eigen::Dynamic> &jointVelocity,
-                            const Pose<DataType>                          &basePose,
-                            const Eigen::Vector<DataType, 6>              &baseTwist);
-
-          /**
-           * Query how many controllable joints there are in this model.
-           * @return Returns what you asked for.
-           */
-          unsigned int number_of_joints() const { return this->_numberOfJoints; }
-          
-          /**
-           * Get the coupled inertia matrix between the actuated joints and the base.
-           * @return An nx6 Eigen::Matrix object.
-           */
-          Eigen::Matrix<DataType, Eigen::Dynamic, 6>
-          joint_base_inertia_matrix() const { return this->_jointBaseInertiaMatrix; }
-          
-          /**
-           * Get the coupled inertia matrix between the base and actuated joints.
-           * @return A 6xn Eigen::Matrix object.
-           */
-          Eigen::Matrix<DataType,6,Eigen::Dynamic>
-          base_joint_inertia_matrix() const { return this->_jointBaseInertiaMatrix.transpose(); }
-          
-          /**
-           * Get the Coriolis matrix pertaining to coupled inertia between the actuated joints and base.
-           * @return An nx6 Eigen::Matrix object.
-           */
-          // Should be centripetal forces only???
-          Eigen::Matrix<DataType, Eigen::Dynamic, 6>
-          joint_base_coriolis_matrix() const { return this->_jointBaseCoriolisMatrix; }
-          
-          /**
-           * Get the Coriolis matrix pertaining to coupled inertia between the base and actuated joints.
-           * @return A 6xn Eigen::Matrix object.
-           */
-          Eigen::Matrix<DataType,6,Eigen::Dynamic>
-          base_joint_coriolis_matrix() const { return -this->_jointBaseCoriolisMatrix.transpose(); }
-          
-          /**
-           * Get the inertia matrix in the joint space of the model / robot.
-           * @return Returns an nxn Eigen::Matrix object.
-           */             
-          Eigen::Matrix<DataType, Eigen::Dynamic, Eigen::Dynamic>
-          joint_inertia_matrix() const { return this->_jointInertiaMatrix; }
-          
-          /**
-           * Get the matrix pertaining to centripetal and Coriolis torques in the joints of the model.
-           * @return Returns an nxn Eigen::Matrix object.
-           */
-          Eigen::Matrix<DataType, Eigen::Dynamic, Eigen::Dynamic>
-          joint_coriolis_matrix() const { return this->_jointCoriolisMatrix; } 
-
-          /**
-           * Get the matrix that maps joint motion to Cartesian motion of the specified frame.
-           * @return Returns a 6xn Eigen::Matrix object.
-           */
-          Eigen::Matrix<DataType, 6, Eigen::Dynamic> jacobian(const std::string &frameName); 
-
-<<<<<<< HEAD
-          /**
-           * Compute the time derivative for a given Jacobian matrix.
-           * @param J The Jacobian for which to take the time derivative.
-           * @return A 6xn matrix for the time derivative.
-           */
-          Eigen::Matrix<DataType, 6, Eigen::Dynamic>
-          time_derivative(const Eigen::Matrix<DataType,6,Eigen::Dynamic> &jacobianMatrix);
-          
-          /**
-           * Compute the partial derivative for a Jacobian with respect to a given joint.
-           * @param J The Jacobian with which to take the derivative
-           * @param jointNumber The joint (link) number for which to take the derivative.
-           * @return A 6xn matrix for the partial derivative of the Jacobian.
-           */
-          Eigen::Matrix<DataType, 6, Eigen::Dynamic>
-          partial_derivative(const Eigen::Matrix<DataType,6,Eigen::Dynamic> &jacobianMatrix,
-                             const unsigned int &jointNumber);
-
-          /**
-           * Get the pose of a specified reference frame on the kinematic tree.
-           * @return Returns a RobotLibrary::Pose object.
-           */
-          Pose<DataType> frame_pose(const std::string &frameName);
-               
-          /**
-           * Get the joint torques needed to oppose gravitational acceleration.
-           * @return Returns an nx1 Eigen::Vector object.
-           */     
-          Eigen::Vector<DataType,Eigen::Dynamic> joint_gravity_vector() const { return this->_jointGravityVector; }
-          
-          /** 
-           * Get the current joint velocities of all the joints in the model.
-           * @return Returns an nx1 Eigen::Vector object.
-           */
-          Eigen::Vector<DataType,Dynamic> joint_velocities() const { return this->_jointVelocity; }
-          
-          /**
-           * Get the name of this model.
-           * @return Returns a std::string object.
-           */
-          std::string name() const { return this->_name; }
-          
-          /**
-           * Returns a pointer to a reference frame on this model.
-           * @param name In the URDF, the name of the parent link attached to a fixed joint
-           * @return A ReferenceFrame data structure.
-           */
-          ReferenceFrame<DataType>* find_frame(const std::string &frameName)
-          {
-=======
-		/**
-		 * Compute the time derivative for a given Jacobian matrix.
-		 * @param J The Jacobian for which to take the time derivative.
-		 * @return A 6xn matrix for the time derivative.
-		 */
-		Eigen::Matrix<DataType, 6, Eigen::Dynamic>
-		time_derivative(const Eigen::Matrix<DataType,6,Eigen::Dynamic> &jacobianMatrix);
-		
-		/**
-		 * Compute the partial derivative for a Jacobian with respect to a given joint.
-		 * @param J The Jacobian with which to take the derivative
-		 * @param jointNumber The joint (link) number for which to take the derivative.
-		 * @return A 6xn matrix for the partial derivative of the Jacobian.
-		 */
-		Eigen::Matrix<DataType, 6, Eigen::Dynamic>
-		partial_derivative(const Eigen::Matrix<DataType,6,Eigen::Dynamic> &jacobianMatrix,
-		                   const unsigned int &jointNumber);
-
-		/**
-		 * Get the pose of a specified reference frame on the kinematic tree.
-		 * @return Returns a RobotLibrary::Pose object.
-		 */
-		Pose<DataType> frame_pose(const std::string &frameName);
-			
-		/**
-		 * Get the joint torques needed to oppose gravitational acceleration.
-		 * @return Returns an nx1 Eigen::Vector object.
-		 */	
-		Eigen::Vector<DataType,Eigen::Dynamic> joint_gravity_vector() const { return this->_jointGravityVector; }
-
-        /**
-         * Get the joint damping vector.
-         * @return Returns an nx1 Eigen::Vector object.
-         */
-        Eigen::Vector<DataType,Eigen::Dynamic> joint_damping_vector() const { return this->_jointDampingVector; }
-
-		/**
-		 * Get the current joint velocities of all the joints in the model.
-		 * @return Returns an nx1 Eigen::Vector object.
-		 */
-		Eigen::Vector<DataType,Dynamic> joint_velocities() const { return this->_jointVelocity; }
-		
-		/**
-		 * Get the name of this model.
-		 * @return Returns a std::string object.
-		 */
-		std::string name() const { return this->_name; }
-		
-		/**
-		 * Returns a pointer to a reference frame on this model.
-		 * @param name In the URDF, the name of the parent link attached to a fixed joint
-		 * @return A ReferenceFrame data structure.
-		 */
-		ReferenceFrame<DataType>* find_frame(const std::string &frameName)
-		{
->>>>>>> 49a2523a
-               auto container = this->_frameList.find(frameName);                                   // Find the frame in the list
-               
-               if(container != this->_frameList.end()) return &container->second;                    // Return the ReferenceFrame struct
-               else
-               {    
-                    throw std::runtime_error("[ERROR] [KINEMATIC TREE] find_frame(): "
-                                             "Unable to find the frame '" + frameName + "' in the model.");
-               }
-          }
-          
-          /**
-           * Get the joint position vector in the underlying model.
-           * @return An nx1 Eigen::Vector object of all the joint positions.
-           */
-          Eigen::Vector<DataType,Eigen::Dynamic> joint_positions() const { return this->_jointPosition; }
-          
-          /**
-           * Return a pointer to a link on the structure.
-           * @param The number of the link in the model.
-           * @return A RobotLibrary::Link object
-           */
-          Link<DataType>* link(const unsigned int &linkNumber)
-          {
-               if(linkNumber >= this->_link.size())
-               {
-                    throw std::runtime_error("[ERROR] [KINEMATIC TREE] link(): "
-                                             "There are only " + std::to_string(this->_link.size()) + " in this model, "
-                                             "but you requested " + std::to_string(linkNumber+1) + ".");
-               }
-               return this->_link[linkNumber];
-          }
-
-<<<<<<< HEAD
-          RigidBody<DataType> base;                                                                 ///< Specifies the dynamics for the base.
-          
-     private:
-          
-          Eigen::Matrix<DataType,Eigen::Dynamic,6> _jointBaseCoriolisMatrix;                        ///< Inertial coupling between base and links
-          
-          Eigen::Matrix<DataType,Eigen::Dynamic,6> _jointBaseInertiaMatrix;                         ///< Inertial coupling between base and links
-          
-          Eigen::Matrix<DataType,Eigen::Dynamic,Eigen::Dynamic> _jointCoriolisMatrix;               ///< As it says on the label.
-          
-          Eigen::Matrix<DataType,Eigen::Dynamic,Eigen::Dynamic> _jointInertiaMatrix;                ///< As it says on the label.
-
-          Eigen::Vector<DataType, 3> _gravityVector = {0,0,-9.81};                                  ///< 3x1 vector for the gravitational acceleration.
-               
-          Eigen::Vector<DataType,Eigen::Dynamic> _jointPosition;                                    ///< A vector of all the joint positions.
-
-          Eigen::Vector<DataType,Eigen::Dynamic> _jointVelocity;                                    ///< A vector of all the joint velocities.
-
-          Eigen::Vector<DataType,Eigen::Dynamic> _jointGravityVector;                               ///< A vector of all the gravitational joint torques.
-           
-          std::map<std::string, ReferenceFrame<DataType>> _frameList;                               ///< A dictionary of reference frames on the kinematic tree.
-          
-          std::vector<Link<DataType>> _fullLinkList;                                                ///< An array of all the links in the model, including fixed joints.
-          
-          std::vector<Link<DataType>*> _link;                                                       ///< An array of all the actuated links.
-          
-          std::vector<Link<DataType>*> _baseLinks;                                                  ///< Array of links attached directly to the base.
-          
-          std::string _name;                                                                        ///< A unique name for this model.
-          
-          unsigned int _numberOfJoints;                                                             ///< The number of actuated joint in the kinematic tree.
-          
-          /**
-           * Compute a matrix that relates joint motion to Cartesian motion for a frame on the robot.
-           * @param frame A pointer to the reference frame on the model.
-           * @return A 6xn Eigen::Matrix object.
-           */
-          Eigen::Matrix<DataType,6,Eigen::Dynamic> jacobian(ReferenceFrame<DataType> *frame)
-          {
-               if(frame == nullptr)
-               {
-                    throw std::runtime_error("[ERROR] [KINEMATIC TREE] jacobian(): "
-                                             "Pointer to reference frame was empty.");
-=======
-		RigidBody<DataType> base;                                                                 ///< Specifies the dynamics for the base.
-		
-	private:
-		
-		Eigen::Matrix<DataType,Eigen::Dynamic,6> _jointBaseCoriolisMatrix;                        ///< Inertial coupling between base and links
-		
-		Eigen::Matrix<DataType,Eigen::Dynamic,6> _jointBaseInertiaMatrix;                         ///< Inertial coupling between base and links
-		
-		Eigen::Matrix<DataType,Eigen::Dynamic,Eigen::Dynamic> _jointCoriolisMatrix;               ///< As it says on the label.
-		
-		Eigen::Matrix<DataType,Eigen::Dynamic,Eigen::Dynamic> _jointInertiaMatrix;                ///< As it says on the label.
-
-		Eigen::Vector<DataType, 3> _gravityVector = {0,0,-9.81};                                  ///< 3x1 vector for the gravitational acceleration.
-			
-		Eigen::Vector<DataType,Eigen::Dynamic> _jointPosition;                                    ///< A vector of all the joint positions.
-
-		Eigen::Vector<DataType,Eigen::Dynamic> _jointVelocity;                                    ///< A vector of all the joint velocities.
-
-		Eigen::Vector<DataType,Eigen::Dynamic> _jointGravityVector;                               ///< A vector of all the gravitational joint torques.
-
-		Eigen::Vector<DataType,Eigen::Dynamic> _jointDampingVector;                               ///< A vector of joint damping values.
-
-		std::map<std::string, ReferenceFrame<DataType>> _frameList;                               ///< A dictionary of reference frames on the kinematic tree.
-		
-		std::vector<Link<DataType>> _fullLinkList;                                                ///< An array of all the links in the model, including fixed joints.
-		
-		std::vector<Link<DataType>*> _link;                                                       ///< An array of all the actuated links.
-		
-		std::vector<Link<DataType>*> _baseLinks;                                                  ///< Array of links attached directly to the base.
-		
-		std::string _name;                                                                        ///< A unique name for this model.
-		
-		unsigned int _numberOfJoints;                                                             ///< The number of actuated joint in the kinematic tree.
-		
-		/**
-		 * Compute a matrix that relates joint motion to Cartesian motion for a frame on the robot.
-		 * @param frame A pointer to the reference frame on the model.
-		 * @return A 6xn Eigen::Matrix object.
-		 */
-		Eigen::Matrix<DataType,6,Eigen::Dynamic> jacobian(ReferenceFrame<DataType> *frame)
-		{
-		     if(frame == nullptr)
-		     {
-		          throw std::runtime_error("[ERROR] [KINEMATIC TREE] jacobian(): "
-		                                   "Pointer to reference frame was empty.");
->>>>>>> 49a2523a
-               }
-               
-               else
-               {
-                    return jacobian(frame->link,
-                                   (frame->link->pose()*frame->relativePose).translation(),
-                                    this->_numberOfJoints+1);
-               }
-          }
-          
-          /**
-           * Computes the Jacobian to a given point on a given link.
-           * @param link A pointer to the link for the Jacobian
-           * @param point A point relative to the link with which to compute the Jacobian
-           * @param numberOfColumns Number of columns for the Jacobian (can be used to speed up calcs)
-           * @return A 6xn Jacobian matrix.
-           */
-          Eigen::Matrix<DataType,6,Eigen::Dynamic>
-          jacobian(Link<DataType> *link,
-                   const Eigen::Vector<DataType,3> &point,
-                   const unsigned int &numberOfColumns);
-
-          /**
-           * Converts a char array to a 3x1 vector. Used in the constructor.
-           * @param character A char array
-           * @return Returns a 3x1 Eigen vector object.
-           */
-          Eigen::Vector<DataType,3> char_to_vector(const char* character);  
-                       
-};                                                                                                  // Semicolon needed after class declarations
-
-  ///////////////////////////////////////////////////////////////////////////////////////////////////
- //                                        Constructor                                            //
-///////////////////////////////////////////////////////////////////////////////////////////////////
-template <class DataType>
-KinematicTree<DataType>::KinematicTree(const std::string &pathToURDF)
-{
-     using namespace Eigen;                                                                         // Eigen::Matrix, Eigen::Vector
-     using namespace std;                                                                           // std::string, std::map
-     using namespace tinyxml2;                                                                      // tinyxml2::XMLDocument, tinyxml2::XMLElement
-
-     // Variables used in this scope
-     map<string, string>              connectionList;                                               // For storing parent/child connection between links
-     map<string, unsigned int>        linkList;                                                     // Search for links by name
-     map<string, RigidBody<DataType>> rigidBodyList;                                                // Store urdf links / RigidBody objects
-     
-     // Check to see if the file exists
-     if(not ifstream(pathToURDF.c_str()))
-     {
-          throw runtime_error("[ERROR] [KINEMATIC TREE] Constructor: "
-                              "The file " + pathToURDF + " does not appear to exist.");
-     }
-
-     XMLDocument urdf; urdf.LoadFile(pathToURDF.c_str());                                           // Load URDF           
-     
-     // Make sure a robot is defined
-     XMLElement* robot = urdf.FirstChildElement("robot");
-     
-     if(robot == nullptr)
-     {
-          throw runtime_error("[ERROR] [KINEMATIC TREE] Constructor: "
-                              "There does not appear to be a 'robot' element in the URDF.");
-     }
-     
-     this->_name = robot->Attribute("name");                                                        // Assign the name
-     
-     // Search through every 'link' in the urdf file and convert it to a RigidBody object
-     for(auto iterator = robot->FirstChildElement("link"); iterator; iterator = iterator->NextSiblingElement("link"))
-     {
-          // Default properties
-          DataType mass = 0.0;
-          string name = iterator->Attribute("name");
-          Vector<DataType,3> centreOfMass = {0,0,0};
-          Matrix<DataType,3,3> momentOfInertia; momentOfInertia.setZero();
-          
-          // Get the inertia properties if they exist
-          XMLElement *inertial = iterator->FirstChildElement("inertial");
-          
-          if(inertial != nullptr)
-          {
-               // Need to force a conversion here if DataType == float
-               mass = (DataType)inertial->FirstChildElement("mass")->DoubleAttribute("value");
-
-               DataType ixx = (DataType)inertial->FirstChildElement("inertia")->DoubleAttribute("ixx");
-               DataType ixy = (DataType)inertial->FirstChildElement("inertia")->DoubleAttribute("ixy");
-               DataType ixz = (DataType)inertial->FirstChildElement("inertia")->DoubleAttribute("ixz");
-               DataType iyy = (DataType)inertial->FirstChildElement("inertia")->DoubleAttribute("iyy");
-               DataType iyz = (DataType)inertial->FirstChildElement("inertia")->DoubleAttribute("iyz");
-               DataType izz = (DataType)inertial->FirstChildElement("inertia")->DoubleAttribute("izz");
-               
-               momentOfInertia << ixx, ixy, ixz,
-                                  ixy, iyy, iyz,
-                                  ixz, iyz, izz;
-               
-               XMLElement* origin = inertial->FirstChildElement("origin");
-               
-               if(origin != nullptr)
-               {
-                    Vector<DataType, 3> xyz = char_to_vector(origin->Attribute("xyz"));
-                    Vector<DataType, 3> rpy = char_to_vector(origin->Attribute("rpy"));
-                    
-                    // NOTE: URDF specifies a pose for the center of mass,
-                    //       which is a little superfluous, so we will reduce it
-                    
-                    Pose<DataType> pose(xyz, AngleAxis<DataType>(rpy(0),Vector<DataType, 3>::UnitX())
-                                            *AngleAxis<DataType>(rpy(1),Vector<DataType, 3>::UnitY())
-                                            *AngleAxis<DataType>(rpy(2),Vector<DataType, 3>::UnitZ()));
-                                                           
-
-                    centreOfMass = pose.translation();                                              // Location for the center of mass
-                    
-                    Matrix<DataType,3,3> R = pose.rotation();                                       // Get the SO(3) matrix
-                    
-                    momentOfInertia = R*momentOfInertia*R.transpose();                              // Rotate the inertia to the origin frame
-               }
-          }
-     
-          rigidBodyList.emplace(name, RigidBody<DataType>(name,mass,momentOfInertia,centreOfMass)); // Put it in the list so we can find it later
-     }
-     
-     // Search through every joint and create a RobotLibrary::Joint object
-     unsigned int linkNumber = 0;
-     for(auto iterator = robot->FirstChildElement("joint"); iterator; iterator = iterator->NextSiblingElement("joint"))
-     {
-          string jointName = iterator->Attribute("name");
-          string jointType = iterator->Attribute("type");
-
-          // Get the joint properties
-          if(jointType == "continuous"
-          or jointType == "fixed"
-          or jointType == "prismatic"
-          or jointType == "revolute")
-          {
-               // Default properties
-               DataType damping               = 1.0;
-               DataType effortLimit           = 10;
-               DataType friction              = 0.0;
-               Limits<DataType> positionLimit = {-M_PI, M_PI};                                      // Data structure in Joint.h
-               DataType velocityLimit         = 100*2*M_PI/60;
-               Vector<DataType,3> axis        = {0,0,1};
-               Pose<DataType> origin(Vector<DataType,3>::Zero(), Quaternion<DataType>(1,0,0,0));
-               
-               // Get the pose of the joint relative to preceeding link
-               XMLElement* originElement = iterator->FirstChildElement("origin");
-
-               if(originElement != nullptr)
-               {
-                    Vector<DataType,3> xyz = char_to_vector(originElement->Attribute("xyz"));
-                    Vector<DataType,3> rpy = char_to_vector(originElement->Attribute("rpy"));
-
-                    origin = Pose<DataType>(xyz, AngleAxis<DataType>(rpy(2),Vector<DataType,3>::UnitZ())
-                                          *AngleAxis<DataType>(rpy(1),Vector<DataType,3>::UnitY())
-                                          *AngleAxis<DataType>(rpy(0),Vector<DataType,3>::UnitX()));
-               }
-
-               // Get joint properties for non-fixed type
-               if(jointType != "fixed")
-               {     
-                    // Get the joint limits     
-                    if(jointType == "continuous")                                                   // No limits on the joints
-                    { 
-                         DataType inf = numeric_limits<DataType>::infinity();
-                         
-                         positionLimit.lower =-inf;
-                         positionLimit.upper = inf;
-                         velocityLimit       = inf;
-                         effortLimit         = inf;
-                    }
-                    else                                                                            // Obtain the joint limits
-                    {
-                         XMLElement* limit = iterator->FirstChildElement("limit");
-                         if(limit != nullptr)
-                         {
-                              positionLimit.lower = (DataType)limit->DoubleAttribute("lower");
-                              positionLimit.upper = (DataType)limit->DoubleAttribute("upper");
-                              velocityLimit       = (DataType)limit->DoubleAttribute("velocity");   // NOTE: This is apparently optional so could cause problems in the future
-                              effortLimit         = (DataType)limit->DoubleAttribute("effort");
-                         }
-                    }
-                    
-                    // Get the axis of actuation                         
-                    XMLElement* axisElement = iterator->FirstChildElement("axis");
-                    if(axisElement != nullptr) axis = char_to_vector(axisElement->Attribute("xyz"));
-                    
-                    // Get the dynamic properties
-                    XMLElement* dynamics = iterator->FirstChildElement("dynamics");
-                    if(dynamics != nullptr)
-                    {
-                         damping  = (DataType)dynamics->DoubleAttribute("damping");
-                         friction = (DataType)dynamics->DoubleAttribute("friction");
-                    }
-               }
-               
-               Joint<DataType> joint(jointName, jointType, axis, origin, positionLimit, velocityLimit, effortLimit, damping, friction);
-               
-               // Find the "child link", i.e. RigidBody object, and form a RobotLibrary::Link object
-               
-               string childLinkName = iterator->FirstChildElement("child")->Attribute("link");
-                        
-                        const auto &rigidBody = rigidBodyList.find(childLinkName)->second;
-                                      
-                        this->_fullLinkList.emplace_back(rigidBody, joint);                         // Create new link, add to vector
-                        
-<<<<<<< HEAD
-               linkList.emplace(childLinkName, linkNumber);                                         // Add the index to the std::map so we can find it later
-               
-               linkNumber++;                                                                        // Iterate the link/joint number
-               
-               rigidBodyList.erase(childLinkName);                                                  // Delete the rigid body from the list
-               
-               // Get the parent link name, store it to search later
-               
-               string parentLinkName = iterator->FirstChildElement("parent")->Attribute("link");
-               
-               connectionList.emplace(childLinkName, parentLinkName);                               // Store this so we can search later
-          }
-     }
-     
-     // Find and set the base
-     if(rigidBodyList.size() == 1)
-     {
-          this->base = rigidBodyList.begin()->second;
-     }
-     else
-     {
-          string message = "[ERROR] [KINEMATIC TREE] Constructor: More than one candidate for the base:\n";
-          
-          for(const auto &[name, object] : rigidBodyList) message + "   - " + name + "\n";          // Loop over all elements in the map
-          
-          throw std::runtime_error(message);
-     }
-     
-     // Form the connections between all the links
-     for(auto &currentLink : this->_fullLinkList)
-     {
-          std::string parentLinkName = connectionList.find(currentLink.name())->second;             // Get the name of the parent link
-          
-          if(parentLinkName != this->base.name())                                                   // Not directly attached to the base
-          {
-               unsigned int parentLinkNum = linkList.find(parentLinkName)->second;                  // Get the number of the parent link
-               
-               currentLink.set_parent_link(&this->_fullLinkList[parentLinkNum]);                    // Set the parent/child link relationship
-          }
-     }
-     
-     unsigned int activeJointCount = 0;
-     
-     // Merge the dynamic properties of all the links connected by fixed joints     
-     for(auto &currentLink : this->_fullLinkList)
-     {
-          if(currentLink.joint().is_fixed())                                                        // Joint is fixed, so merge with parent link
-          {
-               Link<DataType> *parentLink = currentLink.parent_link();                              // Pointer to the parent link
-          
-               if(parentLink == nullptr)                                                            // No parent link, must be attached to the base!
-               {
-                    this->base.combine_inertia(currentLink,currentLink.joint().origin());           // Combine inertia of this link with the base
-                    
-                    for(auto childLink : currentLink.child_links())                                 // Cycle through all the child links
-                    {
-                         childLink->clear_parent_link();                                            // Link has been merged, so sever the connection
-                    }
-               }
-               else parentLink->merge(currentLink);                                                 // Merge this link in to the previous
-          
-               ReferenceFrame<DataType> frame = {parentLink, currentLink.joint().origin()};
-               
-               this->_frameList.emplace(currentLink.name(),frame);                                   // Save this link as a reference frame so we can search it later
-          }
-          else
-          {
-               if(currentLink.parent_link() == nullptr) this->_baseLinks.push_back(&currentLink);   // This link is attached directly to the base
-               currentLink.set_number(activeJointCount);                                            // Set the number in the kinematic tree
-               this->_link.push_back(&currentLink);                                                 // Add this link to the active list
-               activeJointCount++;                                                                  // Increment the counter of active links
-          }
-     }
-     
-     this->_numberOfJoints = this->_link.size();
-     
-     // Resize the relevant matrices, vectors accordingly
-     this->_jointPosition.resize(this->_numberOfJoints);
-     this->_jointVelocity.resize(this->_numberOfJoints);
-     this->_jointInertiaMatrix.resize(this->_numberOfJoints, this->_numberOfJoints);
-     this->_jointCoriolisMatrix.resize(this->_numberOfJoints, this->_numberOfJoints);
-     this->_jointGravityVector.resize(this->_numberOfJoints);
-     this->_jointBaseInertiaMatrix.resize(this->_numberOfJoints, NoChange);
-     this->_jointBaseCoriolisMatrix.resize(this->_numberOfJoints, NoChange);
-     
-     std::cout << "[INFO] [KINEMATIC TREE] Successfully generated the '" << this->_name << "' robot model."
-               << " It has " << this->_numberOfJoints << " joints (reduced from " << this->_fullLinkList.size() << ").\n";
-     
-=======
-			linkList.emplace(childLinkName, linkNumber);                                         // Add the index to the std::map so we can find it later
-			
-			linkNumber++;                                                                        // Iterate the link/joint number
-			
-			rigidBodyList.erase(childLinkName);                                                  // Delete the rigid body from the list
-			
-			// Get the parent link name, store it to search later
-			
-			string parentLinkName = iterator->FirstChildElement("parent")->Attribute("link");
-			
-			connectionList.emplace(childLinkName, parentLinkName);                               // Store this so we can search later
-		}
-	}
-	
-	// Find and set the base
-	if(rigidBodyList.size() == 1)
-	{
-		this->base = rigidBodyList.begin()->second;
-	}
-	else
-	{
-		string message = "[ERROR] [KINEMATIC TREE] Constructor: More than one candidate for the base:\n";
-		
-		for(const auto &[name, object] : rigidBodyList) message + "   - " + name + "\n";          // Loop over all elements in the map
-		
-		throw std::runtime_error(message);
-	}
-	
-	// Form the connections between all the links
-	for(auto &currentLink : this->_fullLinkList)
-	{
-		std::string parentLinkName = connectionList.find(currentLink.name())->second;             // Get the name of the parent link
-		
-		if(parentLinkName != this->base.name())                                                   // Not directly attached to the base
-		{
-			unsigned int parentLinkNum = linkList.find(parentLinkName)->second;                  // Get the number of the parent link
-			
-			currentLink.set_parent_link(&this->_fullLinkList[parentLinkNum]);                    // Set the parent/child link relationship
-		}
-	}
-	
-	unsigned int activeJointCount = 0;
-	
-	// Merge the dynamic properties of all the links connected by fixed joints	
-	for(auto &currentLink : this->_fullLinkList)
-	{
-		if(currentLink.joint().is_fixed())                                                        // Joint is fixed, so merge with parent link
-		{
-			Link<DataType> *parentLink = currentLink.parent_link();                              // Pointer to the parent link
-		
-			if(parentLink == nullptr)                                                            // No parent link, must be attached to the base!
-			{
-				this->base.combine_inertia(currentLink,currentLink.joint().origin());           // Combine inertia of this link with the base
-				
-				for(auto childLink : currentLink.child_links())                                 // Cycle through all the child links
-				{
-					childLink->clear_parent_link();                                            // Link has been merged, so sever the connection
-				}
-			}
-			else parentLink->merge(currentLink);                                                 // Merge this link in to the previous
-		
-			ReferenceFrame<DataType> frame = {parentLink, currentLink.joint().origin()};
-			
-			this->_frameList.emplace(currentLink.name(),frame);			                    // Save this link as a reference frame so we can search it later
-		}
-		else
-		{
-			if(currentLink.parent_link() == nullptr) this->_baseLinks.push_back(&currentLink);   // This link is attached directly to the base
-			currentLink.set_number(activeJointCount);                                            // Set the number in the kinematic tree
-			this->_link.push_back(&currentLink);                                                 // Add this link to the active list
-			activeJointCount++;                                                                  // Increment the counter of active links
-		}
-	}
-	
-	this->_numberOfJoints = this->_link.size();
-	
-	// Resize the relevant matrices, vectors accordingly
-	this->_jointPosition.resize(this->_numberOfJoints);
-	this->_jointVelocity.resize(this->_numberOfJoints);
-	this->_jointInertiaMatrix.resize(this->_numberOfJoints, this->_numberOfJoints);
-	this->_jointCoriolisMatrix.resize(this->_numberOfJoints, this->_numberOfJoints);
-	this->_jointGravityVector.resize(this->_numberOfJoints);
-	this->_jointBaseInertiaMatrix.resize(this->_numberOfJoints, NoChange);
-	this->_jointBaseCoriolisMatrix.resize(this->_numberOfJoints, NoChange);
-	this->_jointDampingVector.resize(this->_numberOfJoints);
-	
-	std::cout << "[INFO] [KINEMATIC TREE] Successfully generated the '" << this->_name << "' robot model."
-	          << " It has " << this->_numberOfJoints << " joints (reduced from " << this->_fullLinkList.size() << ").\n";
-	
->>>>>>> 49a2523a
-     #ifndef NDEBUG
-          std::cout << "\nHere is a list of all the joints on the robot:\n";          
-          vector<Link<DataType>*> candidateList = this->_baseLinks;                                 // Start with links connect to base
-          while(candidateList.size() > 0)
-          {
-               Link<DataType> *currentLink = candidateList.back();                                  // Get the one at the end
-               
-               candidateList.pop_back();                                                            // Delete it from the search list
-               
-               std::cout << " - " << currentLink->joint().name() << "\n";
-               
-               vector<Link<DataType>*> temp = currentLink->child_links();                           // All the links attached to the current link
-               
-               if(temp.size() != 0) candidateList.insert(candidateList.end(), temp.begin(), temp.end());
-          }
-          
-          std::cout << "\nHere are the reference frames on the robot:\n";
-          for(const auto &[name, frame] : this->_frameList)
-          {
-               std::cout << " - " << name << " is on the ";
-               
-               if(frame.link == nullptr) std::cout << this->base.name() << ".\n";
-               else                      std::cout << "'" << frame.link->name() << "' link.\n";
-          }
-     #endif
-}
- 
-using KinematicTree_f = KinematicTree<float>;
-using KinematicTree_d = KinematicTree<double>;
-
-  ///////////////////////////////////////////////////////////////////////////////////////////////////
- //                              Update the kinematics and dynamics                               //        
-///////////////////////////////////////////////////////////////////////////////////////////////////
-template <class DataType> inline
-bool KinematicTree<DataType>::update_state(const Eigen::Vector<DataType, Eigen::Dynamic> &jointPosition,
-                                           const Eigen::Vector<DataType, Eigen::Dynamic> &jointVelocity,
-                                           const Pose<DataType>                          &basePose,
-                                           const Eigen::Vector<DataType, 6>              &baseTwist)
-{
-<<<<<<< HEAD
-     if(jointPosition.size() != this->_numberOfJoints
-     or jointVelocity.size() != this->_numberOfJoints)
-     {
-          std::cerr << "[ERROR] [KINEMATIC TREE] update_state(): "
-                    << "This model has " << this->_numberOfJoints << " joints, but "
-                    << "the joint position argument had " << jointPosition.size() << " elements, "
-                    << "and the joint velocity argument had " << jointVelocity.size() << " element." << std::endl;
-          
-          return false;
-     }
-     
-     this->_jointPosition = jointPosition;                                                          // Transfer joint position values
-     
-     this->_jointVelocity = jointVelocity;                                                          // Transfer joint velocity values
-
-     this->base.update_state(basePose, baseTwist);                                                  // Update the state for the base
-               
-     // Need to clear for new loop
-     this->_jointInertiaMatrix.setZero();
-     this->_jointCoriolisMatrix.setZero();
-     this->_jointGravityVector.setZero();
-     this->_jointBaseInertiaMatrix.setZero();
-     this->_jointBaseCoriolisMatrix.setZero();
-
-     std::vector<Link<DataType>*> candidateList = this->_baseLinks;                                 // Start with links attached to base
-     
-     while(candidateList.size() > 0)
-     {
-          Link<DataType> *currentLink = candidateList.back();                                       // Get last link in list...
-          
-          candidateList.pop_back();                                                                 // ... and remove it
-          
-          unsigned int k = currentLink->number();                                                   // The number of this link/joint
-          
-          Link<DataType> *parentLink = currentLink->parent_link();                                  // Get the parent of this one
-     
-          // Propagate the forward kinematics
-          bool success = false;
-          if(parentLink == nullptr)                                                                 // No parent link; must be connected to base
-          {
-               success = currentLink->update_state(this->base.pose(), this->base.twist(),
-                                                   jointPosition(k),  jointVelocity(k));
-          }
-          else     success = currentLink->update_state(jointPosition(k), jointVelocity(k));
-
-          if(not success)
-          {
-               std::cerr << "[ERROR] [KINEMATIC TREE] update_state(): "
-                         << "Unable to to update the state for the '" << currentLink->name()
-                         << "' link (" << currentLink->joint().name() << " joint).\n";
-               
-               return false;
-          }
-          
-          // Compute the inverse dynamics
-
-          Eigen::Matrix<DataType,6,Eigen::Dynamic> J = jacobian(currentLink, currentLink->center_of_mass(), k+1); // Jacobian to centre of mass
-          
-          Eigen::Matrix<DataType,3,Eigen::Dynamic> Jv = J.block(0,0,3,k+1);                         // Linear component
-          
-          Eigen::Matrix<DataType,3,Eigen::Dynamic> Jw = J.block(3,0,3,k+1);                         // Angular component
-          
-          DataType mass = currentLink->mass();                                                      // As it says
-          
-          // Compute the upper-right triangle of the inertia matrix
-          for(int i = 0; i < k+1; i++)
-          {
-               for(int j = i; j < k+1; j++)
-               {
-                    this->_jointInertiaMatrix(i,j) += mass * Jv.col(i).dot(Jv.col(j))
-                                                           + Jw.col(i).dot(currentLink->inertia()*Jw.col(j));
-               }
-          }
-          
-          Eigen::Matrix<DataType,6,Eigen::Dynamic> Jdot = time_derivative(J);                       // As it says
-          
-          this->_jointCoriolisMatrix.block(0,0,k+1,k+1) += mass * Jv.transpose()*Jdot.block(0,0,3,k+1)
-                                                                + Jw.transpose()*(currentLink->inertia_derivative()*Jw + currentLink->inertia()*Jdot.block(3,0,3,k+1));
-          
-          this->_jointGravityVector.head(k+1) -= mass*Jv.transpose()*this->_gravityVector;          // We need to NEGATE gravity          
-          
-          // Compute inertial coupling between the base and links
-          this->_jointBaseInertiaMatrix.block(0,0,k+1,3) += mass * Jv.transpose();
-          this->_jointBaseInertiaMatrix.block(0,3,k+1,3) += Jw.transpose()*this->base.inertia()
-                                                          - mass * (SkewSymmetric<DataType>(currentLink->center_of_mass() - this->base.pose().translation()) * Jv).transpose();
-          
-          this->_jointBaseCoriolisMatrix.block(0,3,k+1,3) += Jw.transpose()*this->base.inertia_derivative()
-                                                           - mass * (SkewSymmetric<DataType>(currentLink->twist().head(3))*Jv).transpose();
-          
-          // Get the links attached to this one and add them to the list
-          std::vector<Link<DataType>*> temp = currentLink->child_links();
-          if(temp.size() > 0) candidateList.insert(candidateList.begin(),temp.begin(),temp.end());
-     }
-     
-     // Complete the lower-left triangle of the inertia matrix
-     for(int i = 1; i < this->_numberOfJoints; i++)
-     {
-          for(int j = 0; j < i; j++) this->_jointInertiaMatrix(i,j) = this->_jointInertiaMatrix(j,i);
-     }
-     
-     return true;
-=======
-	if(jointPosition.size() != this->_numberOfJoints
-	or jointVelocity.size() != this->_numberOfJoints)
-	{
-		std::cerr << "[ERROR] [KINEMATIC TREE] update_state(): "
-		          << "This model has " << this->_numberOfJoints << " joints, but "
-		          << "the joint position argument had " << jointPosition.size() << " elements, "
-		          << "and the joint velocity argument had " << jointVelocity.size() << " element." << std::endl;
-		
-		return false;
-	}
-	
-	this->_jointPosition = jointPosition;                                                          // Transfer joint position values
-	
-	this->_jointVelocity = jointVelocity;                                                          // Transfer joint velocity values
-
-	this->base.update_state(basePose, baseTwist);                                                  // Update the state for the base
-			
-	// Need to clear for new loop
-	this->_jointInertiaMatrix.setZero();
-	this->_jointCoriolisMatrix.setZero();
-	this->_jointGravityVector.setZero();
-	this->_jointBaseInertiaMatrix.setZero();
-	this->_jointBaseCoriolisMatrix.setZero();
-	this->_jointDampingVector.setZero();
-
-	std::vector<Link<DataType>*> candidateList = this->_baseLinks;                                 // Start with links attached to base
-	
-	while(candidateList.size() > 0)
-	{
-		Link<DataType> *currentLink = candidateList.back();                                       // Get last link in list...
-		
-		candidateList.pop_back();                                                                 // ... and remove it
-		
-		unsigned int k = currentLink->number();                                                   // The number of this link/joint
-		
-		Link<DataType> *parentLink = currentLink->parent_link();                                  // Get the parent of this one
-	
-		// Propagate the forward kinematics
-		bool success = false;
-		if(parentLink == nullptr)                                                                 // No parent link; must be connected to base
-		{
-			success = currentLink->update_state(this->base.pose(), this->base.twist(),
-			                                    jointPosition(k),  jointVelocity(k));
-		}
-		else	success = currentLink->update_state(jointPosition(k), jointVelocity(k));
-
-		if(not success)
-		{
-			std::cerr << "[ERROR] [KINEMATIC TREE] update_state(): "
-				     << "Unable to to update the state for the '" << currentLink->name()
-				     << "' link (" << currentLink->joint().name() << " joint).\n";
-			
-			return false;
-		}
-
-		this->_jointDampingVector(k+1) = currentLink->joint().damping()*jointVelocity(k);
-
-		// Compute the inverse dynamics
-
-		Eigen::Matrix<DataType,6,Eigen::Dynamic> J = jacobian(currentLink, currentLink->center_of_mass(), k+1); // Jacobian to centre of mass
-		
-		Eigen::Matrix<DataType,3,Eigen::Dynamic> Jv = J.block(0,0,3,k+1);                         // Linear component
-		
-		Eigen::Matrix<DataType,3,Eigen::Dynamic> Jw = J.block(3,0,3,k+1);                         // Angular component
-		
-		DataType mass = currentLink->mass();                                                      // As it says
-		
-		// Compute the upper-right triangle of the inertia matrix
-		for(int i = 0; i < k+1; i++)
-		{
-			for(int j = i; j < k+1; j++)
-			{
-				this->_jointInertiaMatrix(i,j) += mass * Jv.col(i).dot(Jv.col(j))
-				                                       + Jw.col(i).dot(currentLink->inertia()*Jw.col(j));
-			}
-		}
-		
-		Eigen::Matrix<DataType,6,Eigen::Dynamic> Jdot = time_derivative(J);                       // As it says
-		
-		this->_jointCoriolisMatrix.block(0,0,k+1,k+1) += mass * Jv.transpose()*Jdot.block(0,0,3,k+1)
-		                                                      + Jw.transpose()*(currentLink->inertia_derivative()*Jw + currentLink->inertia()*Jdot.block(3,0,3,k+1));
-		
-		this->_jointGravityVector.head(k+1) -= mass*Jv.transpose()*this->_gravityVector;          // We need to NEGATE gravity		
-		
-		// Compute inertial coupling between the base and links
-		this->_jointBaseInertiaMatrix.block(0,0,k+1,3) += mass * Jv.transpose();
-		this->_jointBaseInertiaMatrix.block(0,3,k+1,3) += Jw.transpose()*this->base.inertia()
-		                                                - mass * (SkewSymmetric<DataType>(currentLink->center_of_mass() - this->base.pose().translation()) * Jv).transpose();
-		
-		this->_jointBaseCoriolisMatrix.block(0,3,k+1,3) += Jw.transpose()*this->base.inertia_derivative()
-		                                                 - mass * (SkewSymmetric<DataType>(currentLink->twist().head(3))*Jv).transpose();
-		
-		// Get the links attached to this one and add them to the list
-		std::vector<Link<DataType>*> temp = currentLink->child_links();
-		if(temp.size() > 0) candidateList.insert(candidateList.begin(),temp.begin(),temp.end());
-	}
-	
-	// Complete the lower-left triangle of the inertia matrix
-	for(int i = 1; i < this->_numberOfJoints; i++)
-	{
-		for(int j = 0; j < i; j++) this->_jointInertiaMatrix(i,j) = this->_jointInertiaMatrix(j,i);
-	}
-	
-	return true;
->>>>>>> 49a2523a
-}
-
-  ///////////////////////////////////////////////////////////////////////////////////////////////////
- //                            Compute the Jacobian to a given point                              //
-///////////////////////////////////////////////////////////////////////////////////////////////////
-template <class DataType> inline
-Eigen::Matrix<DataType, 6, Eigen::Dynamic>
-KinematicTree<DataType>::jacobian(Link<DataType> *link,                                             // Starting point in the kinematic tree
-                                  const Eigen::Vector<DataType, 3> &point,                          // A point in the given joint frame
-                                  const unsigned int &numberOfColumns)                              // Must be less than or equal to number of joints in model
-{
-     // Whitney, D. E. (1972)
-     // "The mathematics of coordinated control of prosthetic arms and manipulators"
-     // Journal of Dynamic Systems, Measurement, and Control, pp. 303-309
-     
-     Eigen::Matrix<DataType,6,Eigen::Dynamic> J(6,numberOfColumns); J.setZero();
-     
-     if(link->number() > numberOfColumns)
-     {
-          throw std::logic_error("[ERROR] [KINEMATIC TREE] jacobian(): "
-                                 "Cannot compute a Jacobian with " + std::to_string(numberOfColumns) +
-                                 "columns using " + std::to_string(link->number()+1) + " joints.");
-     }
-     else
-     {
-          while(link != nullptr)
-          {
-               unsigned int i = link->number();
-          
-               if(link->joint().is_revolute())
-               {
-                    // J_i = [ a_i x r_i ]
-                    //       [    a_i    ]
-               
-                    J.block(0,i,3,1) = link->joint_axis().cross(point - link->pose().translation()); // Linear component
-                    J.block(3,i,3,1) = link->joint_axis();                                           // Angular component
-               }
-               else // prismatic
-               {
-                    // J_i = [ a_i ]
-                    //       [  0  ]
-                    
-                    J.block(0,i,3,1) = link->joint_axis();                                          // Linear component
-                    J.block(3,i,3,1).setZero();                                                     // Angular component
-               }
-               
-               link = link->parent_link();                                                          // Move to next joint toward the base     
-          }
-     }
-     return J;
-}
-
-  ///////////////////////////////////////////////////////////////////////////////////////////////////
- //                         Get the time derivative of a given Jacobian                           //
-///////////////////////////////////////////////////////////////////////////////////////////////////
-template <class DataType> inline
-Eigen::Matrix<DataType, 6, Eigen::Dynamic>
-KinematicTree<DataType>::time_derivative(const Eigen::Matrix<DataType,6,Eigen::Dynamic> &jacobianMatrix)
-{
-
-     // An algorithm for computing the time derivative is provided in this reference,
-     // but it's not the same as this one:
-     // Angeles, J. (2003) "Fundamentals of Robotic Mechanical Systems: Theory, Methods, and Algorithms"
-     // Springer
-     
-     Eigen::Matrix<DataType,6,Eigen::Dynamic> Jdot(6,jacobianMatrix.cols());
-     Jdot.setZero();
-
-     for(int i = 0; i < jacobianMatrix.cols(); i++)
-     {
-          for(int j = 0; j <= i; j++)
-          {
-               // Compute dJ(i)/dq(j)
-               if(this->_link[j]->joint().is_revolute())
-               {
-                    DataType qdot = this->_jointVelocity(j);                                        // Makes things a little easier
-                    
-                    // qdot_j * ( a_j x (a_i x r_i) )
-                    Jdot(0,i) += qdot*(jacobianMatrix(4,j)*jacobianMatrix(2,i) - jacobianMatrix(5,j)*jacobianMatrix(1,i));
-                    Jdot(1,i) += qdot*(jacobianMatrix(5,j)*jacobianMatrix(0,i) - jacobianMatrix(3,j)*jacobianMatrix(2,i));
-                    Jdot(2,i) += qdot*(jacobianMatrix(3,j)*jacobianMatrix(1,i) - jacobianMatrix(4,j)*jacobianMatrix(0,i));
-                    
-                    if(this->_link[i]->joint().is_revolute())                                        // J_i = [a_i x r_i; a_i]
-                    {
-                         // qdot_j * ( a_j x a_i )
-                         Jdot(3,i) += qdot*(jacobianMatrix(4,j)*jacobianMatrix(5,i) - jacobianMatrix(5,j)*jacobianMatrix(4,i));
-                         Jdot(4,i) += qdot*(jacobianMatrix(5,j)*jacobianMatrix(3,i) - jacobianMatrix(3,j)*jacobianMatrix(5,i));
-                         Jdot(5,i) += qdot*(jacobianMatrix(3,j)*jacobianMatrix(4,i) - jacobianMatrix(4,j)*jacobianMatrix(3,i));
-                    }     
-               }
-               
-               // Compute dJ(j)/dq(i)
-               if(i != j && this->_link[j]->joint().is_revolute())                                   // J_j = [a_j x r_j; a_j]
-               {
-                    DataType qdot = this->_jointVelocity(i);                                        // Makes things a little easier
-                    
-                    if(this->_link[i]->joint().is_revolute())                                        // J_i = [a_i x r_i; a_i]
-                    {
-                         // qdot_i * ( a_i x (a_j x r_j) )
-                         Jdot(0,j) += qdot*(jacobianMatrix(4,j)*jacobianMatrix(2,i) - jacobianMatrix(5,j)*jacobianMatrix(1,i));
-                         Jdot(1,j) += qdot*(jacobianMatrix(5,j)*jacobianMatrix(0,i) - jacobianMatrix(3,j)*jacobianMatrix(2,i));
-                         Jdot(2,j) += qdot*(jacobianMatrix(3,j)*jacobianMatrix(1,i) - jacobianMatrix(4,j)*jacobianMatrix(0,i));
-                    }
-                    else // this->link[i]->joint().is_prismatic()                                   // J_i = [a_i ; 0]
-                    {
-                         // qdot_i * ( a_i x (a_j x r_j) )
-                         Jdot(0,j) += qdot*(jacobianMatrix(1,i)*jacobianMatrix(2,j) - jacobianMatrix(2,i)*jacobianMatrix(1,j));
-                         Jdot(1,j) += qdot*(jacobianMatrix(2,i)*jacobianMatrix(0,j) - jacobianMatrix(0,i)*jacobianMatrix(2,j));
-                         Jdot(2,j) += qdot*(jacobianMatrix(0,i)*jacobianMatrix(1,j) - jacobianMatrix(1,i)*jacobianMatrix(0,j));
-                    }
-               }
-          }
-     }
-          
-     return Jdot;
-}
-
-  ///////////////////////////////////////////////////////////////////////////////////////////////////
- //             Get the partial derivative of a Jacobian with respect to a given joint            //
-///////////////////////////////////////////////////////////////////////////////////////////////////
-template <class DataType> inline
-Eigen::Matrix<DataType, 6, Eigen::Dynamic>
-KinematicTree<DataType>::partial_derivative(const Eigen::Matrix<DataType,6,Eigen::Dynamic> &jacobianMatrix,
-                                            const unsigned int &jointNumber)
-{
-
-     // E. D. Pohl and H. Lipkin, "A new method of robotic rate control near singularities,"
-     // Proceedings. 1991 IEEE International Conference on Robotics and Automation,
-     // 1991, pp. 1708-1713 vol.2, doi: 10.1109/ROBOT.1991.131866.
-     
-     unsigned int numberOfColumns = jacobianMatrix.cols();
-     
-     if(jointNumber >= numberOfColumns)
-     {
-          throw std::invalid_argument("[ERROR] [KINEMATIC TREE] partial_derivative(): "
-                                      "Cannot take the derivative with respect to joint number "
-                                      + std::to_string(jointNumber) + " for a Jacobian with only "
-                                      + std::to_string(numberOfColumns) + " columns.");
-     }
-
-     Eigen::Matrix<DataType,6,Eigen::Dynamic> dJ(6,numberOfColumns);                                // Value to be returned
-     dJ.setZero();
-     
-     int j = jointNumber;                                                                           // Makes things a little easier
-     
-     for(int i = 0; i < numberOfColumns; i++)
-     {
-          if(this->_link[i]->joint().is_revolute())                                                  // J_i = [a_i x r_i ; a_i]
-          {
-               if(this->_link[j]->joint().is_revolute())                                              // J_i = [a_j x r_j; a_j]
-               {
-                    if (j < i)
-                    {
-                         // a_j x (a_i x a_i)
-                         dJ(0,i) = jacobianMatrix(4,j)*jacobianMatrix(2,i) - jacobianMatrix(5,j)*jacobianMatrix(1,i);
-                         dJ(1,i) = jacobianMatrix(5,j)*jacobianMatrix(0,i) - jacobianMatrix(3,j)*jacobianMatrix(2,i);
-                         dJ(2,i) = jacobianMatrix(3,j)*jacobianMatrix(1,i) - jacobianMatrix(4,j)*jacobianMatrix(0,i);
-
-                         // a_j x a_i
-                         dJ(3,i) = jacobianMatrix(4,j)*jacobianMatrix(5,i) - jacobianMatrix(5,j)*jacobianMatrix(4,i);
-                         dJ(4,i) = jacobianMatrix(5,j)*jacobianMatrix(3,i) - jacobianMatrix(3,j)*jacobianMatrix(5,i);
-                         dJ(5,i) = jacobianMatrix(3,j)*jacobianMatrix(4,i) - jacobianMatrix(4,j)*jacobianMatrix(3,i);
-                    }
-                    else
-                    {
-                         // a_i x (a_j x a_j)
-                         dJ(0,i) = jacobianMatrix(4,i)*jacobianMatrix(2,j) - jacobianMatrix(5,i)*jacobianMatrix(1,j);
-                         dJ(1,i) = jacobianMatrix(5,i)*jacobianMatrix(0,j) - jacobianMatrix(3,i)*jacobianMatrix(2,j);
-                         dJ(2,i) = jacobianMatrix(3,i)*jacobianMatrix(1,j) - jacobianMatrix(4,i)*jacobianMatrix(0,j);
-                    }
-               }
-               else if(this->_link[j]->joint().is_prismatic() and j > i)                              // J_j = [a_j ; 0]
-               {
-                    // a_j x a_i
-                    dJ(0,i) = jacobianMatrix(1,j)*jacobianMatrix(2,i) - jacobianMatrix(2,j)*jacobianMatrix(1,i);
-                    dJ(1,i) = jacobianMatrix(2,j)*jacobianMatrix(0,i) - jacobianMatrix(0,j)*jacobianMatrix(2,i);
-                    dJ(2,i) = jacobianMatrix(0,j)*jacobianMatrix(1,i) - jacobianMatrix(1,j)*jacobianMatrix(0,i);
-               }
-          }
-          else if(this->_link[i]->joint().is_prismatic()                                             // J_i = [a_i ; 0]
-              and this->_link[j]->joint().is_revolute()                                             // J_j = [a_j x r_j; a_j]
-              and j < i)
-          {
-               // a_j x a_i
-               dJ(0,i) = jacobianMatrix(4,j)*jacobianMatrix(2,i) - jacobianMatrix(5,j)*jacobianMatrix(1,i);
-               dJ(1,i) = jacobianMatrix(5,j)*jacobianMatrix(0,i) - jacobianMatrix(3,j)*jacobianMatrix(2,i);
-               dJ(2,i) = jacobianMatrix(3,j)*jacobianMatrix(1,i) - jacobianMatrix(4,j)*jacobianMatrix(0,i);
-          }
-     }
-     
-     return dJ;
-}
-
-  ////////////////////////////////////////////////////////////////////////////////////////////////////
- //                         Compute the Jacobian to a given frame                                  //
-////////////////////////////////////////////////////////////////////////////////////////////////////
-template <class DataType> inline
-Eigen::Matrix<DataType,6,Eigen::Dynamic> KinematicTree<DataType>::jacobian(const std::string &frameName)
-{
-     auto container = this->_frameList.find(frameName);                                             // Find the given frame in the dictionary
-     
-     if(container == this->_frameList.end())
-     {
-          throw std::runtime_error("[ERROR] [KINEMATIC TREE] jacobian(): "
-                                   "Could not find a frame called '" + frameName + "' in the model.");
-     }
-     
-     return jacobian(&container->second);                                                           // Get pointer to frame, pass onward
-}
-
-  ////////////////////////////////////////////////////////////////////////////////////////////////////
- //                         Get the pose of a reference frame on the robot                         //
-////////////////////////////////////////////////////////////////////////////////////////////////////
-template <class DataType> inline
-Pose<DataType> KinematicTree<DataType>::frame_pose(const std::string &frameName)
-{
-     auto container = this->_frameList.find(frameName);                                             // Search for the given frame in the list
-     
-     if(container == this->_frameList.end())
-     {
-          throw std::runtime_error("[ERROR] [KINEMATIC TREE] frame_pose(): "
-                                   "Unable to find a frame called '" + frameName + "' in the model.");
-     }
-    
-     return (container->second).link->pose()*(container->second).relativePose;                      // NOTE: container->second is a ReferenceFrame data structure.
-}
-
-  ///////////////////////////////////////////////////////////////////////////////////////////////////
- //                Convert a char of numbers to an Eigen::Vector<DataType,3> object               //
-///////////////////////////////////////////////////////////////////////////////////////////////////
-template <class DataType>
-Eigen::Vector<DataType,3> KinematicTree<DataType>::char_to_vector(const char* character)
-{
-     std::string numberAsString;                                                                    // So we can concatenate individual char together
-     std::vector<DataType> numberAsVector;                                                          // Temporary storage
-     
-     int startPoint = 0;                                                                         
-     for(int i = 0; i < std::strlen(character); i++)
-     {
-          if(character[i] == ' ')                                                                   // Find the space in the char array
-          {
-               for(int j = startPoint; j < i; j++) numberAsString += character[j];                  // Add the character to the string
-               
-               numberAsVector.push_back((DataType)std::stod(numberAsString));                       // Convert to double (override DataType)
-               
-               startPoint = i+1;                                                                    // Advance the start point
-               
-               numberAsString.clear();                                                              // Clear the string to get the new number
-          }
-     }
-     
-     for(int i = startPoint; i < std::strlen(character); i++) numberAsString += character[i];       // Get the last number in the char array
-     
-     numberAsVector.push_back(std::stof(numberAsString));
-
-     return Eigen::Vector<DataType,3>(numberAsVector.data());                                       // Return the extracted data
-}
-
-#endif
+/**
+ * @file   KinematicTree.h
+ * @author Jon Woolfrey
+ * @date   September 2023
+ * @brief  A class representing multiple rigid bodies connected in series by actuated joints.
+ */
+ 
+#ifndef KINEMATICTREE_H_
+#define KINEMATICTREE_H_
+
+#include <fstream>                                                                                  // For loading files
+#include <Model/Joint.h>                                                                            // Custom class for describing a moveable connection between links
+#include <Model/Link.h>                                                                             // Custom class combining a rigid body and joint
+#include <map>                                                                                      // map
+#include <Math/Math.h>                                                                              // Useful functions
+#include <tinyxml2.h>                                                                               // For parsing urdf files
+
+template <typename DataType>
+struct ReferenceFrame
+{
+     Link<DataType> *link = nullptr;                                                                // The link it is attached to
+     Pose<DataType> relativePose;                                                                   // Pose with respect to local link frame
+};
+
+template <class DataType>
+class KinematicTree
+{
+     public:
+          /**
+           * Constructor for a kinematic tree.
+           * @param pathToURDF The location of a URDF file that specifies are robot structure.
+           */
+          KinematicTree(const std::string &pathToURDF);                                             // Constructor from URDF
+          
+          /**
+           * Updates the forward kinematics and inverse dynamics. Used for fixed base structures.
+           * @param jointPosition A vector of the joint positions.
+           * @param jointVelocity A vector of the joint velocities.
+           * @return Returns false if there is a problem.
+           */
+          bool update_state(const Eigen::Vector<DataType, Eigen::Dynamic> &jointPosition,
+                            const Eigen::Vector<DataType, Eigen::Dynamic> &jointVelocity)
+          {
+               return update_state(jointPosition, jointVelocity, this->base.pose(), Eigen::Vector<DataType,6>::Zero());
+          }
+          
+          /**
+           * Updates the forward kinematics and inverse dynamics. Used for floating base structures.
+           * @param jointPosition A vector of all the joint positions.
+           * @param jointVelocity A vector of all the joint velocities.
+           * @param basePose The transform of the base relative to some global reference frame.
+           * @param baseTwist The velocity of the base relative to some global reference frame.
+           */
+          bool update_state(const Eigen::Vector<DataType, Eigen::Dynamic> &jointPosition,
+                            const Eigen::Vector<DataType, Eigen::Dynamic> &jointVelocity,
+                            const Pose<DataType>                          &basePose,
+                            const Eigen::Vector<DataType, 6>              &baseTwist);
+
+          /**
+           * Query how many controllable joints there are in this model.
+           * @return Returns what you asked for.
+           */
+          unsigned int number_of_joints() const { return this->_numberOfJoints; }
+          
+          /**
+           * Get the coupled inertia matrix between the actuated joints and the base.
+           * @return An nx6 Eigen::Matrix object.
+           */
+          Eigen::Matrix<DataType, Eigen::Dynamic, 6>
+          joint_base_inertia_matrix() const { return this->_jointBaseInertiaMatrix; }
+          
+          /**
+           * Get the coupled inertia matrix between the base and actuated joints.
+           * @return A 6xn Eigen::Matrix object.
+           */
+          Eigen::Matrix<DataType,6,Eigen::Dynamic>
+          base_joint_inertia_matrix() const { return this->_jointBaseInertiaMatrix.transpose(); }
+          
+          /**
+           * Get the Coriolis matrix pertaining to coupled inertia between the actuated joints and base.
+           * @return An nx6 Eigen::Matrix object.
+           */
+          Eigen::Matrix<DataType, Eigen::Dynamic, 6>
+          joint_base_coriolis_matrix() const { return this->_jointBaseCoriolisMatrix; }
+          
+          /**
+           * Get the Coriolis matrix pertaining to coupled inertia between the base and actuated joints.
+           * @return A 6xn Eigen::Matrix object.
+           */
+          Eigen::Matrix<DataType,6,Eigen::Dynamic>
+          base_joint_coriolis_matrix() const { return -this->_jointBaseCoriolisMatrix.transpose(); }
+          
+          /**
+           * Get the inertia matrix in the joint space of the model / robot.
+           * @return Returns an nxn Eigen::Matrix object.
+           */             
+          Eigen::Matrix<DataType, Eigen::Dynamic, Eigen::Dynamic>
+          joint_inertia_matrix() const { return this->_jointInertiaMatrix; }
+          
+          /**
+           * Get the matrix pertaining to centripetal and Coriolis torques in the joints of the model.
+           * @return Returns an nxn Eigen::Matrix object.
+           */
+          Eigen::Matrix<DataType, Eigen::Dynamic, Eigen::Dynamic>
+          joint_coriolis_matrix() const { return this->_jointCoriolisMatrix; } 
+
+          /**
+           * Get the matrix that maps joint motion to Cartesian motion of the specified frame.
+           * @return Returns a 6xn Eigen::Matrix object.
+           */
+          Eigen::Matrix<DataType, 6, Eigen::Dynamic> jacobian(const std::string &frameName); 
+
+          /**
+           * Compute the time derivative for a given Jacobian matrix.
+           * @param J The Jacobian for which to take the time derivative.
+           * @return A 6xn matrix for the time derivative.
+           */
+          Eigen::Matrix<DataType, 6, Eigen::Dynamic>
+          time_derivative(const Eigen::Matrix<DataType,6,Eigen::Dynamic> &jacobianMatrix);
+          
+          /**
+           * Compute the partial derivative for a Jacobian with respect to a given joint.
+           * @param J The Jacobian with which to take the derivative
+           * @param jointNumber The joint (link) number for which to take the derivative.
+           * @return A 6xn matrix for the partial derivative of the Jacobian.
+           */
+          Eigen::Matrix<DataType, 6, Eigen::Dynamic>
+          partial_derivative(const Eigen::Matrix<DataType,6,Eigen::Dynamic> &jacobianMatrix,
+                             const unsigned int &jointNumber);
+
+          /**
+           * Get the pose of a specified reference frame on the kinematic tree.
+           * @return Returns a RobotLibrary::Pose object.
+           */
+          Pose<DataType>
+          frame_pose(const std::string &frameName);
+          
+          /**
+           * Get the joint torques from viscous friction.
+           * @return An nx1 Eigen::Vector object
+           */
+          Eigen::Vector<DataType,Eigen::Dynamic>
+          joint_damping_vector() const { return this->_jointDampingVector; }
+               
+          /**
+           * Get the joint torques needed to oppose gravitational acceleration.
+           * @return Returns an nx1 Eigen::Vector object.
+           */     
+          Eigen::Vector<DataType,Eigen::Dynamic>
+          joint_gravity_vector() const { return this->_jointGravityVector; }
+          
+          /** 
+           * Get the current joint velocities of all the joints in the model.
+           * @return Returns an nx1 Eigen::Vector object.
+           */
+          Eigen::Vector<DataType,Dynamic>
+          joint_velocities() const { return this->_jointVelocity; }
+          
+          /**
+           * Get the name of this model.
+           * @return Returns a std::string object.
+           */
+          std::string name() const { return this->_name; }
+          
+          /**
+           * Returns a pointer to a reference frame on this model.
+           * @param name In the URDF, the name of the parent link attached to a fixed joint
+           * @return A ReferenceFrame data structure.
+           */
+          ReferenceFrame<DataType>* find_frame(const std::string &frameName)
+          {
+               auto container = this->_frameList.find(frameName);                                   // Find the frame in the list
+               
+               if(container != this->_frameList.end()) return &container->second;                    // Return the ReferenceFrame struct
+               else
+               {    
+                    throw std::runtime_error("[ERROR] [KINEMATIC TREE] find_frame(): "
+                                             "Unable to find the frame '" + frameName + "' in the model.");
+               }
+          }
+          
+          /**
+           * Compute a matrix that relates joint motion to Cartesian motion for a frame on the robot.
+           * @param frame A pointer to the reference frame on the model.
+           * @return A 6xn Eigen::Matrix object.
+           */
+          Eigen::Matrix<DataType,6,Eigen::Dynamic> jacobian(ReferenceFrame<DataType> *frame)
+          {
+               if(frame == nullptr)
+               {
+                    throw std::runtime_error("[ERROR] [KINEMATIC TREE] jacobian(): "
+                                             "Pointer to reference frame was empty.");
+               }
+               
+               else
+               {
+                    return jacobian(frame->link,
+                                   (frame->link->pose()*frame->relativePose).translation(),
+                                    this->_numberOfJoints+1);
+               }
+          }
+          
+          /**
+           * Get the joint position vector in the underlying model.
+           * @return An nx1 Eigen::Vector object of all the joint positions.
+           */
+          Eigen::Vector<DataType,Eigen::Dynamic> joint_positions() const { return this->_jointPosition; }
+          
+          /**
+           * Return a pointer to a link on the structure.
+           * @param The number of the link in the model.
+           * @return A RobotLibrary::Link object
+           */
+          Link<DataType>* link(const unsigned int &linkNumber)
+          {
+               if(linkNumber >= this->_link.size())
+               {
+                    throw std::runtime_error("[ERROR] [KINEMATIC TREE] link(): "
+                                             "There are only " + std::to_string(this->_link.size()) + " in this model, "
+                                             "but you requested " + std::to_string(linkNumber+1) + ".");
+               }
+               return this->_link[linkNumber];
+          }
+
+          RigidBody<DataType> base;                                                                 ///< Specifies the dynamics for the base.
+          
+     private:
+          
+          Eigen::Matrix<DataType,Eigen::Dynamic,6> _jointBaseCoriolisMatrix;                        ///< Inertial coupling between base and links
+          
+          Eigen::Matrix<DataType,Eigen::Dynamic,6> _jointBaseInertiaMatrix;                         ///< Inertial coupling between base and links
+          
+          Eigen::Matrix<DataType,Eigen::Dynamic,Eigen::Dynamic> _jointCoriolisMatrix;               ///< As it says on the label.
+          
+          Eigen::Vector<DataType,Eigen::Dynamic> _jointDampingVector;                               ///< From viscous friction in the joints
+          
+          Eigen::Matrix<DataType,Eigen::Dynamic,Eigen::Dynamic> _jointInertiaMatrix;                ///< As it says on the label.
+
+          Eigen::Vector<DataType, 3> _gravityVector = {0,0,-9.81};                                  ///< 3x1 vector for the gravitational acceleration.
+               
+          Eigen::Vector<DataType,Eigen::Dynamic> _jointPosition;                                    ///< A vector of all the joint positions.
+
+          Eigen::Vector<DataType,Eigen::Dynamic> _jointVelocity;                                    ///< A vector of all the joint velocities.
+
+          Eigen::Vector<DataType,Eigen::Dynamic> _jointGravityVector;                               ///< A vector of all the gravitational joint torques.
+           
+          std::map<std::string, ReferenceFrame<DataType>> _frameList;                               ///< A dictionary of reference frames on the kinematic tree.
+          
+          std::vector<Link<DataType>> _fullLinkList;                                                ///< An array of all the links in the model, including fixed joints.
+          
+          std::vector<Link<DataType>*> _link;                                                       ///< An array of all the actuated links.
+          
+          std::vector<Link<DataType>*> _baseLinks;                                                  ///< Array of links attached directly to the base.
+          
+          std::string _name;                                                                        ///< A unique name for this model.
+          
+          unsigned int _numberOfJoints;                                                             ///< The number of actuated joint in the kinematic tree.
+                  
+          /**
+           * Computes the Jacobian to a given point on a given link.
+           * @param link A pointer to the link for the Jacobian
+           * @param point A point relative to the link with which to compute the Jacobian
+           * @param numberOfColumns Number of columns for the Jacobian (can be used to speed up calcs)
+           * @return A 6xn Jacobian matrix.
+           */
+          Eigen::Matrix<DataType,6,Eigen::Dynamic>
+          jacobian(Link<DataType> *link,
+                   const Eigen::Vector<DataType,3> &point,
+                   const unsigned int &numberOfColumns);
+
+          /**
+           * Converts a char array to a 3x1 vector. Used in the constructor.
+           * @param character A char array
+           * @return Returns a 3x1 Eigen vector object.
+           */
+          Eigen::Vector<DataType,3> char_to_vector(const char* character);  
+                       
+};                                                                                                  // Semicolon needed after class declarations
+
+  ///////////////////////////////////////////////////////////////////////////////////////////////////
+ //                                        Constructor                                            //
+///////////////////////////////////////////////////////////////////////////////////////////////////
+template <class DataType>
+KinematicTree<DataType>::KinematicTree(const std::string &pathToURDF)
+{
+     using namespace Eigen;                                                                         // Eigen::Matrix, Eigen::Vector
+     using namespace std;                                                                           // std::string, std::map
+     using namespace tinyxml2;                                                                      // tinyxml2::XMLDocument, tinyxml2::XMLElement
+
+     // Variables used in this scope
+     map<string, string>              connectionList;                                               // For storing parent/child connection between links
+     map<string, unsigned int>        linkList;                                                     // Search for links by name
+     map<string, RigidBody<DataType>> rigidBodyList;                                                // Store urdf links / RigidBody objects
+     
+     // Check to see if the file exists
+     if(not ifstream(pathToURDF.c_str()))
+     {
+          throw runtime_error("[ERROR] [KINEMATIC TREE] Constructor: "
+                              "The file " + pathToURDF + " does not appear to exist.");
+     }
+
+     XMLDocument urdf; urdf.LoadFile(pathToURDF.c_str());                                           // Load URDF           
+     
+     // Make sure a robot is defined
+     XMLElement* robot = urdf.FirstChildElement("robot");
+     
+     if(robot == nullptr)
+     {
+          throw runtime_error("[ERROR] [KINEMATIC TREE] Constructor: "
+                              "There does not appear to be a 'robot' element in the URDF.");
+     }
+     
+     this->_name = robot->Attribute("name");                                                        // Assign the name
+     
+     // Search through every 'link' in the urdf file and convert it to a RigidBody object
+     for(auto iterator = robot->FirstChildElement("link"); iterator; iterator = iterator->NextSiblingElement("link"))
+     {
+          // Default properties
+          DataType mass = 0.0;
+          string name = iterator->Attribute("name");
+          Vector<DataType,3> centreOfMass = {0,0,0};
+          Matrix<DataType,3,3> momentOfInertia; momentOfInertia.setZero();
+          
+          // Get the inertia properties if they exist
+          XMLElement *inertial = iterator->FirstChildElement("inertial");
+          
+          if(inertial != nullptr)
+          {
+               // Need to force a conversion here if DataType == float
+               mass = (DataType)inertial->FirstChildElement("mass")->DoubleAttribute("value");
+
+               DataType ixx = (DataType)inertial->FirstChildElement("inertia")->DoubleAttribute("ixx");
+               DataType ixy = (DataType)inertial->FirstChildElement("inertia")->DoubleAttribute("ixy");
+               DataType ixz = (DataType)inertial->FirstChildElement("inertia")->DoubleAttribute("ixz");
+               DataType iyy = (DataType)inertial->FirstChildElement("inertia")->DoubleAttribute("iyy");
+               DataType iyz = (DataType)inertial->FirstChildElement("inertia")->DoubleAttribute("iyz");
+               DataType izz = (DataType)inertial->FirstChildElement("inertia")->DoubleAttribute("izz");
+               
+               momentOfInertia << ixx, ixy, ixz,
+                                  ixy, iyy, iyz,
+                                  ixz, iyz, izz;
+               
+               XMLElement* origin = inertial->FirstChildElement("origin");
+               
+               if(origin != nullptr)
+               {
+                    Vector<DataType, 3> xyz = char_to_vector(origin->Attribute("xyz"));
+                    Vector<DataType, 3> rpy = char_to_vector(origin->Attribute("rpy"));
+                    
+                    // NOTE: URDF specifies a pose for the center of mass,
+                    //       which is a little superfluous, so we will reduce it
+                    
+                    Pose<DataType> pose(xyz, AngleAxis<DataType>(rpy(0),Vector<DataType, 3>::UnitX())
+                                            *AngleAxis<DataType>(rpy(1),Vector<DataType, 3>::UnitY())
+                                            *AngleAxis<DataType>(rpy(2),Vector<DataType, 3>::UnitZ()));
+                                                           
+
+                    centreOfMass = pose.translation();                                              // Location for the center of mass
+                    
+                    Matrix<DataType,3,3> R = pose.rotation();                                       // Get the SO(3) matrix
+                    
+                    momentOfInertia = R*momentOfInertia*R.transpose();                              // Rotate the inertia to the origin frame
+               }
+          }
+     
+          rigidBodyList.emplace(name, RigidBody<DataType>(name,mass,momentOfInertia,centreOfMass)); // Put it in the list so we can find it later
+     }
+     
+     // Search through every joint and create a RobotLibrary::Joint object
+     unsigned int linkNumber = 0;
+     for(auto iterator = robot->FirstChildElement("joint"); iterator; iterator = iterator->NextSiblingElement("joint"))
+     {
+          string jointName = iterator->Attribute("name");
+          string jointType = iterator->Attribute("type");
+
+          // Get the joint properties
+          if(jointType == "continuous"
+          or jointType == "fixed"
+          or jointType == "prismatic"
+          or jointType == "revolute")
+          {
+               // Default properties
+               DataType damping               = 1.0;
+               DataType effortLimit           = 10;
+               DataType friction              = 0.0;
+               Limits<DataType> positionLimit = {-M_PI, M_PI};                                      // Data structure in Joint.h
+               DataType velocityLimit         = 100*2*M_PI/60;
+               Vector<DataType,3> axis        = {0,0,1};
+               Pose<DataType> origin(Vector<DataType,3>::Zero(), Quaternion<DataType>(1,0,0,0));
+               
+               // Get the pose of the joint relative to preceeding link
+               XMLElement* originElement = iterator->FirstChildElement("origin");
+
+               if(originElement != nullptr)
+               {
+                    Vector<DataType,3> xyz = char_to_vector(originElement->Attribute("xyz"));
+                    Vector<DataType,3> rpy = char_to_vector(originElement->Attribute("rpy"));
+
+                    origin = Pose<DataType>(xyz, AngleAxis<DataType>(rpy(2),Vector<DataType,3>::UnitZ())
+                                          *AngleAxis<DataType>(rpy(1),Vector<DataType,3>::UnitY())
+                                          *AngleAxis<DataType>(rpy(0),Vector<DataType,3>::UnitX()));
+               }
+
+               // Get joint properties for non-fixed type
+               if(jointType != "fixed")
+               {     
+                    // Get the joint limits     
+                    if(jointType == "continuous")                                                   // No limits on the joints
+                    { 
+                         DataType inf = numeric_limits<DataType>::infinity();
+                         
+                         positionLimit.lower =-inf;
+                         positionLimit.upper = inf;
+                         velocityLimit       = inf;
+                         effortLimit         = inf;
+                    }
+                    else                                                                            // Obtain the joint limits
+                    {
+                         XMLElement* limit = iterator->FirstChildElement("limit");
+                         if(limit != nullptr)
+                         {
+                              positionLimit.lower = (DataType)limit->DoubleAttribute("lower");
+                              positionLimit.upper = (DataType)limit->DoubleAttribute("upper");
+                              velocityLimit       = (DataType)limit->DoubleAttribute("velocity");   // NOTE: This is apparently optional so could cause problems in the future
+                              effortLimit         = (DataType)limit->DoubleAttribute("effort");
+                         }
+                    }
+                    
+                    // Get the axis of actuation                         
+                    XMLElement* axisElement = iterator->FirstChildElement("axis");
+                    if(axisElement != nullptr) axis = char_to_vector(axisElement->Attribute("xyz"));
+                    
+                    // Get the dynamic properties
+                    XMLElement* dynamics = iterator->FirstChildElement("dynamics");
+                    if(dynamics != nullptr)
+                    {
+                         damping  = (DataType)dynamics->DoubleAttribute("damping");
+                         friction = (DataType)dynamics->DoubleAttribute("friction");
+                    }
+               }
+               
+               Joint<DataType> joint(jointName, jointType, axis, origin, positionLimit, velocityLimit, effortLimit, damping, friction);
+               
+               // Find the "child link", i.e. RigidBody object, and form a RobotLibrary::Link object
+               
+               string childLinkName = iterator->FirstChildElement("child")->Attribute("link");
+                        
+               const auto &rigidBody = rigidBodyList.find(childLinkName)->second;
+                                      
+               this->_fullLinkList.emplace_back(rigidBody, joint);                                  // Create new link, add to vector
+                        
+               linkList.emplace(childLinkName, linkNumber);                                         // Add the index to the std::map so we can find it later
+               
+               linkNumber++;                                                                        // Iterate the link/joint number
+               
+               rigidBodyList.erase(childLinkName);                                                  // Delete the rigid body from the list
+               
+               // Get the parent link name, store it to search later
+               
+               string parentLinkName = iterator->FirstChildElement("parent")->Attribute("link");
+               
+               connectionList.emplace(childLinkName, parentLinkName);                               // Store this so we can search later
+          }
+     }
+     
+     // Find and set the base
+     if(rigidBodyList.size() == 1)
+     {
+          this->base = rigidBodyList.begin()->second;
+     }
+     else
+     {
+          string message = "[ERROR] [KINEMATIC TREE] Constructor: More than one candidate for the base:\n";
+          
+          for(const auto &[name, object] : rigidBodyList) message + "   - " + name + "\n";          // Loop over all elements in the map
+          
+          throw std::runtime_error(message);
+     }
+     
+     // Form the connections between all the links
+     for(auto &currentLink : this->_fullLinkList)
+     {
+          std::string parentLinkName = connectionList.find(currentLink.name())->second;             // Get the name of the parent link
+          
+          if(parentLinkName != this->base.name())                                                   // Not directly attached to the base
+          {
+               unsigned int parentLinkNum = linkList.find(parentLinkName)->second;                  // Get the number of the parent link
+               
+               currentLink.set_parent_link(&this->_fullLinkList[parentLinkNum]);                    // Set the parent/child link relationship
+          }
+     }
+     
+     unsigned int activeJointCount = 0;
+     
+     // Merge the dynamic properties of all the links connected by fixed joints     
+     for(auto &currentLink : this->_fullLinkList)
+     {
+          if(currentLink.joint().is_fixed())                                                        // Joint is fixed, so merge with parent link
+          {
+               Link<DataType> *parentLink = currentLink.parent_link();                              // Pointer to the parent link
+          
+               if(parentLink == nullptr)                                                            // No parent link, must be attached to the base!
+               {
+                    this->base.combine_inertia(currentLink,currentLink.joint().origin());           // Combine inertia of this link with the base
+                    
+                    for(auto childLink : currentLink.child_links())                                 // Cycle through all the child links
+                    {
+                         childLink->clear_parent_link();                                            // Link has been merged, so sever the connection
+                    }
+               }
+               else parentLink->merge(currentLink);                                                 // Merge this link in to the previous
+          
+               ReferenceFrame<DataType> frame = {parentLink, currentLink.joint().origin()};
+               
+               this->_frameList.emplace(currentLink.name(),frame);                                   // Save this link as a reference frame so we can search it later
+          }
+          else
+          {
+               if(currentLink.parent_link() == nullptr) this->_baseLinks.push_back(&currentLink);   // This link is attached directly to the base
+               currentLink.set_number(activeJointCount);                                            // Set the number in the kinematic tree
+               this->_link.push_back(&currentLink);                                                 // Add this link to the active list
+               activeJointCount++;                                                                  // Increment the counter of active links
+          }
+     }
+     
+     this->_numberOfJoints = this->_link.size();
+     
+     // Resize the relevant matrices, vectors accordingly
+     this->_jointPosition.resize(this->_numberOfJoints);
+     this->_jointVelocity.resize(this->_numberOfJoints);
+     this->_jointInertiaMatrix.resize(this->_numberOfJoints, this->_numberOfJoints);
+     this->_jointCoriolisMatrix.resize(this->_numberOfJoints, this->_numberOfJoints);
+     this->_jointDampingVector.resize(this->_numberOfJoints);
+     this->_jointGravityVector.resize(this->_numberOfJoints);
+     this->_jointBaseInertiaMatrix.resize(this->_numberOfJoints, NoChange);
+     this->_jointBaseCoriolisMatrix.resize(this->_numberOfJoints, NoChange);
+     
+     std::cout << "[INFO] [KINEMATIC TREE] Successfully generated the '" << this->_name << "' robot model."
+               << " It has " << this->_numberOfJoints << " joints (reduced from " << this->_fullLinkList.size() << ").\n";
+
+     #ifndef NDEBUG
+          std::cout << "\nHere is a list of all the joints on the robot:\n";          
+          vector<Link<DataType>*> candidateList = this->_baseLinks;                                 // Start with links connect to base
+          while(candidateList.size() > 0)
+          {
+               Link<DataType> *currentLink = candidateList.back();                                  // Get the one at the end
+               
+               candidateList.pop_back();                                                            // Delete it from the search list
+               
+               std::cout << " - " << currentLink->joint().name() << "\n";
+               
+               vector<Link<DataType>*> temp = currentLink->child_links();                           // All the links attached to the current link
+               
+               if(temp.size() != 0) candidateList.insert(candidateList.end(), temp.begin(), temp.end());
+          }
+          
+          std::cout << "\nHere are the reference frames on the robot:\n";
+          for(const auto &[name, frame] : this->_frameList)
+          {
+               std::cout << " - " << name << " is on the ";
+               
+               if(frame.link == nullptr) std::cout << this->base.name() << ".\n";
+               else                      std::cout << "'" << frame.link->name() << "' link.\n";
+          }
+     #endif
+}
+ 
+using KinematicTree_f = KinematicTree<float>;
+using KinematicTree_d = KinematicTree<double>;
+
+  ///////////////////////////////////////////////////////////////////////////////////////////////////
+ //                              Update the kinematics and dynamics                               //        
+///////////////////////////////////////////////////////////////////////////////////////////////////
+template <class DataType> inline
+bool KinematicTree<DataType>::update_state(const Eigen::Vector<DataType, Eigen::Dynamic> &jointPosition,
+                                           const Eigen::Vector<DataType, Eigen::Dynamic> &jointVelocity,
+                                           const Pose<DataType>                          &basePose,
+                                           const Eigen::Vector<DataType, 6>              &baseTwist)
+{
+     if(jointPosition.size() != this->_numberOfJoints
+     or jointVelocity.size() != this->_numberOfJoints)
+     {
+          std::cerr << "[ERROR] [KINEMATIC TREE] update_state(): "
+                    << "This model has " << this->_numberOfJoints << " joints, but "
+                    << "the joint position argument had " << jointPosition.size() << " elements, "
+                    << "and the joint velocity argument had " << jointVelocity.size() << " element." << std::endl;
+          
+          return false;
+     }
+     
+     this->_jointPosition = jointPosition;                                                          // Transfer joint position values
+     
+     this->_jointVelocity = jointVelocity;                                                          // Transfer joint velocity values
+
+     this->base.update_state(basePose, baseTwist);                                                  // Update the state for the base
+               
+     // Need to clear for new loop
+     this->_jointInertiaMatrix.setZero();
+     this->_jointCoriolisMatrix.setZero();
+     this->_jointGravityVector.setZero();
+     this->_jointBaseInertiaMatrix.setZero();
+     this->_jointBaseCoriolisMatrix.setZero();
+
+     std::vector<Link<DataType>*> candidateList = this->_baseLinks;                                 // Start with links attached to base
+     
+     while(candidateList.size() > 0)
+     {
+          Link<DataType> *currentLink = candidateList.back();                                       // Get last link in list...
+          
+          candidateList.pop_back();                                                                 // ... and remove it
+          
+          unsigned int k = currentLink->number();                                                   // The number of this link/joint
+          
+          Link<DataType> *parentLink = currentLink->parent_link();                                  // Get the parent of this one
+     
+          // Propagate the forward kinematics
+          bool success = false;
+          if(parentLink == nullptr)                                                                 // No parent link; must be connected to base
+          {
+               success = currentLink->update_state(this->base.pose(), this->base.twist(),
+                                                   jointPosition(k),  jointVelocity(k));
+          }
+          else     success = currentLink->update_state(jointPosition(k), jointVelocity(k));
+
+          if(not success)
+          {
+               std::cerr << "[ERROR] [KINEMATIC TREE] update_state(): "
+                         << "Unable to to update the state for the '" << currentLink->name()
+                         << "' link (" << currentLink->joint().name() << " joint).\n";
+               
+               return false;
+          }
+          
+          // Compute the inverse dynamics
+
+          Eigen::Matrix<DataType,6,Eigen::Dynamic> J = jacobian(currentLink, currentLink->center_of_mass(), k+1); // Jacobian to centre of mass
+          
+          Eigen::Matrix<DataType,3,Eigen::Dynamic> Jv = J.block(0,0,3,k+1);                         // Linear component
+          
+          Eigen::Matrix<DataType,3,Eigen::Dynamic> Jw = J.block(3,0,3,k+1);                         // Angular component
+          
+          DataType mass = currentLink->mass();                                                      // As it says
+          
+          // Compute the upper-right triangle of the inertia matrix
+          for(int i = 0; i < k+1; i++)
+          {
+               for(int j = i; j < k+1; j++)
+               {
+                    this->_jointInertiaMatrix(i,j) += mass * Jv.col(i).dot(Jv.col(j))
+                                                           + Jw.col(i).dot(currentLink->inertia()*Jw.col(j));
+               }
+          }
+          
+          Eigen::Matrix<DataType,6,Eigen::Dynamic> Jdot = time_derivative(J);                       // As it says
+          
+          this->_jointCoriolisMatrix.block(0,0,k+1,k+1) += mass * Jv.transpose()*Jdot.block(0,0,3,k+1)
+                                                                + Jw.transpose()*(currentLink->inertia_derivative()*Jw + currentLink->inertia()*Jdot.block(3,0,3,k+1));
+          
+          this->_jointGravityVector.head(k+1) -= mass*Jv.transpose()*this->_gravityVector;          // We need to NEGATE gravity          
+          
+          this->_jointDampingVector[k] = currentLink->joint().damping()* this->_jointVelocity[k];     
+          
+          // Compute inertial coupling between the base and links
+          this->_jointBaseInertiaMatrix.block(0,0,k+1,3) += mass * Jv.transpose();
+          this->_jointBaseInertiaMatrix.block(0,3,k+1,3) += Jw.transpose()*this->base.inertia()
+                                                          - mass * (SkewSymmetric<DataType>(currentLink->center_of_mass() - this->base.pose().translation()) * Jv).transpose();
+          
+          this->_jointBaseCoriolisMatrix.block(0,3,k+1,3) += Jw.transpose()*this->base.inertia_derivative()
+                                                           - mass * (SkewSymmetric<DataType>(currentLink->twist().head(3))*Jv).transpose();
+          
+          // Get the links attached to this one and add them to the list
+          std::vector<Link<DataType>*> temp = currentLink->child_links();
+          if(temp.size() > 0) candidateList.insert(candidateList.begin(),temp.begin(),temp.end());
+     }
+     
+     // Complete the lower-left triangle of the inertia matrix
+     for(int i = 1; i < this->_numberOfJoints; i++)
+     {
+          for(int j = 0; j < i; j++) this->_jointInertiaMatrix(i,j) = this->_jointInertiaMatrix(j,i);
+     }
+     
+     return true;
+}
+
+  ///////////////////////////////////////////////////////////////////////////////////////////////////
+ //                            Compute the Jacobian to a given point                              //
+///////////////////////////////////////////////////////////////////////////////////////////////////
+template <class DataType> inline
+Eigen::Matrix<DataType, 6, Eigen::Dynamic>
+KinematicTree<DataType>::jacobian(Link<DataType> *link,                                             // Starting point in the kinematic tree
+                                  const Eigen::Vector<DataType, 3> &point,                          // A point in the given joint frame
+                                  const unsigned int &numberOfColumns)                              // Must be less than or equal to number of joints in model
+{
+     // Whitney, D. E. (1972)
+     // "The mathematics of coordinated control of prosthetic arms and manipulators"
+     // Journal of Dynamic Systems, Measurement, and Control, pp. 303-309
+     
+     Eigen::Matrix<DataType,6,Eigen::Dynamic> J(6,numberOfColumns); J.setZero();
+     
+     if(link->number() > numberOfColumns)
+     {
+          throw std::logic_error("[ERROR] [KINEMATIC TREE] jacobian(): "
+                                 "Cannot compute a Jacobian with " + std::to_string(numberOfColumns) +
+                                 "columns using " + std::to_string(link->number()+1) + " joints.");
+     }
+     else
+     {
+          while(link != nullptr)
+          {
+               unsigned int i = link->number();
+          
+               if(link->joint().is_revolute())
+               {
+                    // J_i = [ a_i x r_i ]
+                    //       [    a_i    ]
+               
+                    J.block(0,i,3,1) = link->joint_axis().cross(point - link->pose().translation()); // Linear component
+                    J.block(3,i,3,1) = link->joint_axis();                                           // Angular component
+               }
+               else // prismatic
+               {
+                    // J_i = [ a_i ]
+                    //       [  0  ]
+                    
+                    J.block(0,i,3,1) = link->joint_axis();                                          // Linear component
+                    J.block(3,i,3,1).setZero();                                                     // Angular component
+               }
+               
+               link = link->parent_link();                                                          // Move to next joint toward the base     
+          }
+     }
+     return J;
+}
+
+  ///////////////////////////////////////////////////////////////////////////////////////////////////
+ //                         Get the time derivative of a given Jacobian                           //
+///////////////////////////////////////////////////////////////////////////////////////////////////
+template <class DataType> inline
+Eigen::Matrix<DataType, 6, Eigen::Dynamic>
+KinematicTree<DataType>::time_derivative(const Eigen::Matrix<DataType,6,Eigen::Dynamic> &jacobianMatrix)
+{
+
+     // An algorithm for computing the time derivative is provided in this reference,
+     // but it's not the same as this one:
+     // Angeles, J. (2003) "Fundamentals of Robotic Mechanical Systems: Theory, Methods, and Algorithms"
+     // Springer
+     
+     Eigen::Matrix<DataType,6,Eigen::Dynamic> Jdot(6,jacobianMatrix.cols());
+     Jdot.setZero();
+
+     for(int i = 0; i < jacobianMatrix.cols(); i++)
+     {
+          for(int j = 0; j <= i; j++)
+          {
+               // Compute dJ(i)/dq(j)
+               if(this->_link[j]->joint().is_revolute())
+               {
+                    DataType qdot = this->_jointVelocity(j);                                        // Makes things a little easier
+                    
+                    // qdot_j * ( a_j x (a_i x r_i) )
+                    Jdot(0,i) += qdot*(jacobianMatrix(4,j)*jacobianMatrix(2,i) - jacobianMatrix(5,j)*jacobianMatrix(1,i));
+                    Jdot(1,i) += qdot*(jacobianMatrix(5,j)*jacobianMatrix(0,i) - jacobianMatrix(3,j)*jacobianMatrix(2,i));
+                    Jdot(2,i) += qdot*(jacobianMatrix(3,j)*jacobianMatrix(1,i) - jacobianMatrix(4,j)*jacobianMatrix(0,i));
+                    
+                    if(this->_link[i]->joint().is_revolute())                                        // J_i = [a_i x r_i; a_i]
+                    {
+                         // qdot_j * ( a_j x a_i )
+                         Jdot(3,i) += qdot*(jacobianMatrix(4,j)*jacobianMatrix(5,i) - jacobianMatrix(5,j)*jacobianMatrix(4,i));
+                         Jdot(4,i) += qdot*(jacobianMatrix(5,j)*jacobianMatrix(3,i) - jacobianMatrix(3,j)*jacobianMatrix(5,i));
+                         Jdot(5,i) += qdot*(jacobianMatrix(3,j)*jacobianMatrix(4,i) - jacobianMatrix(4,j)*jacobianMatrix(3,i));
+                    }     
+               }
+               
+               // Compute dJ(j)/dq(i)
+               if(i != j && this->_link[j]->joint().is_revolute())                                   // J_j = [a_j x r_j; a_j]
+               {
+                    DataType qdot = this->_jointVelocity(i);                                        // Makes things a little easier
+                    
+                    if(this->_link[i]->joint().is_revolute())                                        // J_i = [a_i x r_i; a_i]
+                    {
+                         // qdot_i * ( a_i x (a_j x r_j) )
+                         Jdot(0,j) += qdot*(jacobianMatrix(4,j)*jacobianMatrix(2,i) - jacobianMatrix(5,j)*jacobianMatrix(1,i));
+                         Jdot(1,j) += qdot*(jacobianMatrix(5,j)*jacobianMatrix(0,i) - jacobianMatrix(3,j)*jacobianMatrix(2,i));
+                         Jdot(2,j) += qdot*(jacobianMatrix(3,j)*jacobianMatrix(1,i) - jacobianMatrix(4,j)*jacobianMatrix(0,i));
+                    }
+                    else // this->link[i]->joint().is_prismatic()                                   // J_i = [a_i ; 0]
+                    {
+                         // qdot_i * ( a_i x (a_j x r_j) )
+                         Jdot(0,j) += qdot*(jacobianMatrix(1,i)*jacobianMatrix(2,j) - jacobianMatrix(2,i)*jacobianMatrix(1,j));
+                         Jdot(1,j) += qdot*(jacobianMatrix(2,i)*jacobianMatrix(0,j) - jacobianMatrix(0,i)*jacobianMatrix(2,j));
+                         Jdot(2,j) += qdot*(jacobianMatrix(0,i)*jacobianMatrix(1,j) - jacobianMatrix(1,i)*jacobianMatrix(0,j));
+                    }
+               }
+          }
+     }
+          
+     return Jdot;
+}
+
+  ///////////////////////////////////////////////////////////////////////////////////////////////////
+ //             Get the partial derivative of a Jacobian with respect to a given joint            //
+///////////////////////////////////////////////////////////////////////////////////////////////////
+template <class DataType> inline
+Eigen::Matrix<DataType, 6, Eigen::Dynamic>
+KinematicTree<DataType>::partial_derivative(const Eigen::Matrix<DataType,6,Eigen::Dynamic> &jacobianMatrix,
+                                            const unsigned int &jointNumber)
+{
+
+     // E. D. Pohl and H. Lipkin, "A new method of robotic rate control near singularities,"
+     // Proceedings. 1991 IEEE International Conference on Robotics and Automation,
+     // 1991, pp. 1708-1713 vol.2, doi: 10.1109/ROBOT.1991.131866.
+     
+     unsigned int numberOfColumns = jacobianMatrix.cols();
+     
+     if(jointNumber >= numberOfColumns)
+     {
+          throw std::invalid_argument("[ERROR] [KINEMATIC TREE] partial_derivative(): "
+                                      "Cannot take the derivative with respect to joint number "
+                                      + std::to_string(jointNumber) + " for a Jacobian with only "
+                                      + std::to_string(numberOfColumns) + " columns.");
+     }
+
+     Eigen::Matrix<DataType,6,Eigen::Dynamic> dJ(6,numberOfColumns);                                // Value to be returned
+     dJ.setZero();
+     
+     int j = jointNumber;                                                                           // Makes things a little easier
+     
+     for(int i = 0; i < numberOfColumns; i++)
+     {
+          if(this->_link[i]->joint().is_revolute())                                                  // J_i = [a_i x r_i ; a_i]
+          {
+               if(this->_link[j]->joint().is_revolute())                                              // J_i = [a_j x r_j; a_j]
+               {
+                    if (j < i)
+                    {
+                         // a_j x (a_i x a_i)
+                         dJ(0,i) = jacobianMatrix(4,j)*jacobianMatrix(2,i) - jacobianMatrix(5,j)*jacobianMatrix(1,i);
+                         dJ(1,i) = jacobianMatrix(5,j)*jacobianMatrix(0,i) - jacobianMatrix(3,j)*jacobianMatrix(2,i);
+                         dJ(2,i) = jacobianMatrix(3,j)*jacobianMatrix(1,i) - jacobianMatrix(4,j)*jacobianMatrix(0,i);
+
+                         // a_j x a_i
+                         dJ(3,i) = jacobianMatrix(4,j)*jacobianMatrix(5,i) - jacobianMatrix(5,j)*jacobianMatrix(4,i);
+                         dJ(4,i) = jacobianMatrix(5,j)*jacobianMatrix(3,i) - jacobianMatrix(3,j)*jacobianMatrix(5,i);
+                         dJ(5,i) = jacobianMatrix(3,j)*jacobianMatrix(4,i) - jacobianMatrix(4,j)*jacobianMatrix(3,i);
+                    }
+                    else
+                    {
+                         // a_i x (a_j x a_j)
+                         dJ(0,i) = jacobianMatrix(4,i)*jacobianMatrix(2,j) - jacobianMatrix(5,i)*jacobianMatrix(1,j);
+                         dJ(1,i) = jacobianMatrix(5,i)*jacobianMatrix(0,j) - jacobianMatrix(3,i)*jacobianMatrix(2,j);
+                         dJ(2,i) = jacobianMatrix(3,i)*jacobianMatrix(1,j) - jacobianMatrix(4,i)*jacobianMatrix(0,j);
+                    }
+               }
+               else if(this->_link[j]->joint().is_prismatic() and j > i)                              // J_j = [a_j ; 0]
+               {
+                    // a_j x a_i
+                    dJ(0,i) = jacobianMatrix(1,j)*jacobianMatrix(2,i) - jacobianMatrix(2,j)*jacobianMatrix(1,i);
+                    dJ(1,i) = jacobianMatrix(2,j)*jacobianMatrix(0,i) - jacobianMatrix(0,j)*jacobianMatrix(2,i);
+                    dJ(2,i) = jacobianMatrix(0,j)*jacobianMatrix(1,i) - jacobianMatrix(1,j)*jacobianMatrix(0,i);
+               }
+          }
+          else if(this->_link[i]->joint().is_prismatic()                                             // J_i = [a_i ; 0]
+              and this->_link[j]->joint().is_revolute()                                             // J_j = [a_j x r_j; a_j]
+              and j < i)
+          {
+               // a_j x a_i
+               dJ(0,i) = jacobianMatrix(4,j)*jacobianMatrix(2,i) - jacobianMatrix(5,j)*jacobianMatrix(1,i);
+               dJ(1,i) = jacobianMatrix(5,j)*jacobianMatrix(0,i) - jacobianMatrix(3,j)*jacobianMatrix(2,i);
+               dJ(2,i) = jacobianMatrix(3,j)*jacobianMatrix(1,i) - jacobianMatrix(4,j)*jacobianMatrix(0,i);
+          }
+     }
+     
+     return dJ;
+}
+
+  ////////////////////////////////////////////////////////////////////////////////////////////////////
+ //                         Compute the Jacobian to a given frame                                  //
+////////////////////////////////////////////////////////////////////////////////////////////////////
+template <class DataType> inline
+Eigen::Matrix<DataType,6,Eigen::Dynamic> KinematicTree<DataType>::jacobian(const std::string &frameName)
+{
+     auto container = this->_frameList.find(frameName);                                             // Find the given frame in the dictionary
+     
+     if(container == this->_frameList.end())
+     {
+          throw std::runtime_error("[ERROR] [KINEMATIC TREE] jacobian(): "
+                                   "Could not find a frame called '" + frameName + "' in the model.");
+     }
+     
+     return jacobian(&container->second);                                                           // Get pointer to frame, pass onward
+}
+
+  ////////////////////////////////////////////////////////////////////////////////////////////////////
+ //                         Get the pose of a reference frame on the robot                         //
+////////////////////////////////////////////////////////////////////////////////////////////////////
+template <class DataType> inline
+Pose<DataType> KinematicTree<DataType>::frame_pose(const std::string &frameName)
+{
+     auto container = this->_frameList.find(frameName);                                             // Search for the given frame in the list
+     
+     if(container == this->_frameList.end())
+     {
+          throw std::runtime_error("[ERROR] [KINEMATIC TREE] frame_pose(): "
+                                   "Unable to find a frame called '" + frameName + "' in the model.");
+     }
+    
+     return (container->second).link->pose()*(container->second).relativePose;                      // NOTE: container->second is a ReferenceFrame data structure.
+}
+
+  ///////////////////////////////////////////////////////////////////////////////////////////////////
+ //                Convert a char of numbers to an Eigen::Vector<DataType,3> object               //
+///////////////////////////////////////////////////////////////////////////////////////////////////
+template <class DataType>
+Eigen::Vector<DataType,3> KinematicTree<DataType>::char_to_vector(const char* character)
+{
+     std::string numberAsString;                                                                    // So we can concatenate individual char together
+     std::vector<DataType> numberAsVector;                                                          // Temporary storage
+     
+     int startPoint = 0;                                                                         
+     for(int i = 0; i < std::strlen(character); i++)
+     {
+          if(character[i] == ' ')                                                                   // Find the space in the char array
+          {
+               for(int j = startPoint; j < i; j++) numberAsString += character[j];                  // Add the character to the string
+               
+               numberAsVector.push_back((DataType)std::stod(numberAsString));                       // Convert to double (override DataType)
+               
+               startPoint = i+1;                                                                    // Advance the start point
+               
+               numberAsString.clear();                                                              // Clear the string to get the new number
+          }
+     }
+     
+     for(int i = startPoint; i < std::strlen(character); i++) numberAsString += character[i];       // Get the last number in the char array
+     
+     numberAsVector.push_back(std::stof(numberAsString));
+
+     return Eigen::Vector<DataType,3>(numberAsVector.data());                                       // Return the extracted data
+}
+
+#endif