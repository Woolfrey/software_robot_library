--- conflicted
+++ resolved
@@ -40,8 +40,7 @@
                 const Limits<DataType>            &positionLimit)
           :
           Joint(name, type, axis, Pose<DataType>(), positionLimit, 100*2*M_PI/60, 10.0, 1.0, 0.0) {}
-
-<<<<<<< HEAD
+          
           /**
            * Full constructor for a Joint object.
            * @param name A unique identifier for this joint.
@@ -128,6 +127,11 @@
            */
           DataType speed_limit() const { return this->_speedLimit; }
           
+          /**
+           * @return The viscous friction (Ns/m^2) of this joint.
+           */
+          DataType damping() const { return this->_damping; }
+          
      private:
      
           bool _isRevolute = true;                                                                  ///< Used for logic purposes when computing kinematics. 
@@ -135,106 +139,6 @@
           bool _isFixed = false;                                                                    ///< Links connected by fixed joints are merged together.
           
           Eigen::Vector<DataType,3> _axis;                                                          ///< Axis of actuation in LOCAL frame
-=======
-		/**
-		 * Full constructor for a Joint object.
-		 * @param name A unique identifier for this joint.
-		 * @param type Options are 'revolute', 'prismatic', or 'continuous'.
-		 * @param axis A unit vector defining the axis of actuation.
-		 * @param origin The pose of the joint origin relative to the parent link.
-		 * @param positionLimit A data structure specifying the upper and lower limits for the joint.
-		 * @param speedLimit The maximum velocity that the joint actuator can move (rad/s or m/s).
-		 * @param effortLimit The maximum force or torque the joint actuator can apply.
-		 * @param damping Viscous friction for the joint (N*s/m^2 or Nm*s/rad^2).
-		 * @param friction The static friction of the joint.
-		 */
-		Joint(const std::string                 &name,
-		      const std::string                 &type,
-		      const Eigen::Vector<DataType,3>   &axis,
-		      const Pose<DataType>              &origin,
-		      const Limits<DataType>            &positionLimit,
-		      const DataType                    &speedLimit,
-		      const DataType                    &effortLimit,
-		      const DataType                    &damping,
-		      const DataType                    &friction);
-		
-		/**
-		 * @return Returns true if this joint is not actuated.
-		 */
-		bool is_fixed() const { return this->_isFixed; }
-		
-		/**
-		 * @return Returns true if this is a translational joint.
-		 */
-		bool is_prismatic() const { return not this->_isRevolute; }                               // Because I'm lazy
-		
-		/**
-		 * @return Returns true if this is a rotational joint.
-		 */
-		bool is_revolute() const { return this->_isRevolute; }
-		
-		/**
-		 * @return Returns a unit vector for local axis of actuation.
-		 */
-		Eigen::Vector<DataType,3> axis() const { return this->_axis; }
-
-		/**
-		 * @return Returns a unit vector for local axis of actuation.
-		 */
-		DataType damping() const { return this->_damping; }
-
-		/**
-		 * The relative transform due to the joint position.
-		 * @param position The joint position (radians or metres)
-		 * @return The local pose origin.
-		 */
-		Pose<DataType> position_offset(const DataType &position);
-		
-		/**
-		 * @return Returns the pose of this joint relative to the parent link in a kinematic chain.
-		 */
-		Pose<DataType> origin() const { return this->_origin; }
-		
-		/**
-		 * @return Returns the joint type as a string (prismatic, revolute, or fixed)
-		 */
-		std::string type() const { return this->_type; }
-		
-		/**
-		 * @return Returns the name of this joint.
-		 */
-		std::string name() const { return this->_name; }
-		
-		/**
-		 * Extends the pose of this joint relative to its parent link in a kinematic chain.
-		 * @param other The additional transformation before this one.
-		 */
-		void extend_origin(const Pose<DataType> &other)
-		{ 
-			Pose<DataType> temp = other;
-			this->_origin = temp*this->_origin;
-		} 
-		
-		/**
-		 * Get the position limits for this joint.
-		 * @param lower Argument in which the lower limit will be stored.
-		 * @param upper Argument in which the upper limit will be stored.
-		 */
-		Limits<DataType> position_limits() const { return this->_positionLimit; }
-		
-		/**
-		 * @return The speed limit for the specified joint.
-		 */
-		DataType speed_limit() const { return this->_speedLimit; }
-		
-	private:
-	
-		bool _isRevolute = true;                                                                  ///< Used for logic purposes when computing kinematics. 
-		
-		bool _isFixed = false;                                                                    ///< Links connected by fixed joints are merged together.
-		
-		Eigen::Vector<DataType,3> _axis;                                                          ///< Axis of actuation in LOCAL frame
->>>>>>> 49a2523a
 
           DataType _damping;                                                                        ///< Viscous friction of the joint actuator.
 
